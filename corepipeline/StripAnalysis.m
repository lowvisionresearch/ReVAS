function [rawEyePositionTraces, usefulEyePositionTraces, timeArray, ...
    statisticsStructure] = ...
    StripAnalysis(inputVideo, referenceFrame, parametersStructure)
%STRIP ANALYSIS Extract eye movements in units of pixels.
%   Cross-correlation of horizontal strips with a pre-defined
%   reference frame.
%
%   -----------------------------------
%   Input
%   -----------------------------------
%   |inputVideo| is the path to the video or a matrix representation of the
%   video that is already loaded into memory.
%
%   |referenceFrame| is the path to the reference frame or a matrix representation of the
%   reference frame.
%
%   |parametersStructure| is a struct as specified below.
%
%   -----------------------------------
%   Fields of the |parametersStructure| 
%   -----------------------------------
%   overwrite                       : set to true to overwrite existing files.
%                                     Set to false to abort the function call if the
%                                     files already exist. (default false)
%   enableVerbosity                 : set to true to report back plots during execution.
%                                     (default false)
%   badFrames                       : vector containing the frame numbers of
%                                     the blink frames. (default [])
%   stripHeight                     : strip height to be used for strip
%                                     analysis in pixels. (default 15)
%   stripWidth                      : strip width to be used for strip
%                                     analysis in pixels. Should be set to
%                                     the width of each frame. (default 488)
%   samplingRate                    : sampling rate of the video in Hz.
%                                     (default 540)
%   enableGaussianFiltering         : set to true to enable Gaussian filtering. 
%                                     Set to false to disable. (default
%                                     false)
%   maximumSD                       : maximum standard deviation allowed when
%                                     a gaussian is fitted around the 
%                                     identified peak--strips with positions
%                                     that have a standard deviation >
%                                     maximumSD will be discarded.
%                                     (relevant only when
%                                     enableGaussianFiltering is true)
%                                     (default 10)
%   SDWindowSize                    : the size of the window to use when
%                                     fitting the gaussian for maximumSD
%                                     in pixels. (relevant only when
%                                     enableGaussianFiltering is true)
%                                     (default 25)
%   maximumPeakRatio                : maximum peak ratio allowed between the
%                                     highest and second-highest peak in a 
%                                     correlation map--strips with positions
%                                     that have a peak ratio >
%                                     maximumPeakRatio will be discarded.
%                                     (relevant only when
%                                     enableGaussianFiltering is false)
%                                     (default 0.8)
%   minimumPeakThreshold            : the minimum value above which a peak
%                                     needs to be in order to be considered 
%                                     a valid correlation. (this applies
%                                     regardless of enableGaussianFiltering)
%                                     (default 0)
%   adaptiveSearch                  : set to true to perform search on
%                                     scaled down versions first in order
%                                     to potentially improve computation
%                                     time. (default false)
%   scalingFactor                   : the factor to scale down by.
%                                     (relevant only when adaptiveSearch is
%                                     true) (default 8)
%   searchWindowHeight              : the height of the search window to be
%                                     used for adaptive search in pixels.
%                                     (relevant only when adaptiveSearch is
%                                     true) (default 79)
%   enableSubpixelInterpolation     : set to true to estimate peak
%                                     coordinates to a subpixel precision
%                                     through interpolation. (default false)
%   subpixelInterpolationParameters : see below. (relevant only if
%                                     enableSubpixelInterpolation is true)
%   createStabilizedVideo           : set to true to create a stabilized
%                                     videos. (default false)
%   axesHandles                     : axes handle for giving feedback. if not
%                                     provided or empty, new figures are created.
%                                     (relevant only when enableVerbosity is true)
%   corrMethod                      : method to use for cross-correlation.
%                                     you can choose from 'normxcorr' for
%                                     matlab's built-in normxcorr2, 'mex'
%                                     for opencv's correlation, or 'fft'
%                                     for our custom-implemented fast
%                                     correlation method.
%   downSampleFactor                : only utilized for corrMethod of
%                                     'fft'. If > 1, the reference frame
%                                     and strips are shrunk by that factor
%                                     prior to correlation. If < 1, every 
%                                     other pixel of the reference frame
%                                     is kept (in a checkerboard-like 
%                                     pattern). (default 1)
%
%   -----------------------------------
%   Fields of the |subpixelInterpolationParameters|
%   -----------------------------------
%   neighborhoodSize                : the length of one of the sides of the
%                                     neighborhood area over which
%                                     interpolation is to be performed over
%                                     in pixels. (default 7)
%   subpixelDepth                   : the scaling of the desired level of
%                                     subpixel depth. (default 2)
%
%   -----------------------------------
%   Example usage
%   -----------------------------------
%       inputVideo = 'MyVid.avi';
%       load('MyVid_refFrame.mat');
%       parametersStructure.overwrite = true;
%       parametersStructure.enableVerbosity = true;
%       parametersStructure.stripHeight = 15;
%       parametersStructure.stripWidth = 488;
%       parametersStructure.samplingRate = 540;
%       parametersStructure.enableGaussianFiltering = false;
%       parametersStructure.maximumPeakRatio = 0.8;
%       parametersStructure.minimumPeakThreshold = 0;
%       parametersStructure.adaptiveSearch = false;
%       parametersStructure.enableSubpixelInterpolation = true;
%       parametersStructure.subpixelInterpolationParameters.neighborhoodSize
%           = 7;
%       parametersStructure.subpixelInterpolationParameters.subpixelDepth ...
%           = 2;
%       parametersStructure.createStabilizedVideo = false;
%       [rawEyePositionTraces, usefulEyePositionTraces, timeArray, statisticsStructure] = ...
%           StripAnalysis(inputVideo, referenceFrame, parametersStructure);

%% Determine inputVideo type.
if ischar(inputVideo)
    % A path was passed in.
    % Read the video and once finished with this module, write the result.
    writeResult = true;
else
    % A video matrix was passed in.
    % Do not write the result; return it instead.
    writeResult = false;
end

%% Set parameters to defaults if not specified.

% Default frame rate if a matrix representation of the video passed in.
% Users may also specify custom frame rate via parametersStructure.
if ~writeResult && ~isfield(parametersStructure, 'FrameRate')
    parametersStructure.FrameRate = 30;
    RevasWarning('using default parameter for FrameRate', parametersStructure);
end

% If referenceFrame is a character array, then a path was passed in.
if ischar(referenceFrame)
    % Reference Frame Path is needed because it is written to the file in
    % the end.
    referenceFramePath = referenceFrame;
<<<<<<< HEAD
    load(referenceFrame, 'refFrame');
    referenceFrame = refFrame;
    clear refFrame;
=======
 
    success = false;
    data = load(referenceFramePath, 'refFrame');
    if isfield(data, 'refFrame')
        referenceFrame = data.refFrame;
        success = true;
    end
    
    data = load(referenceFramePath, 'coarseRefFrame');
    if isfield(data, 'coarseRefFrame')
        referenceFrame = data.coarseRefFrame;
        success = true;
    end
    
    if ~success
        error(['No reference frame could be loaded from ' referenceFramePath]);
    end
    
    clear data
    clear success
>>>>>>> bb5ab86d
else
    referenceFramePath = '';
end
if ~ismatrix(referenceFrame)
    error('Invalid Input for referenceFrame (it was not a 2D array)');
end

% Identify which frames are bad frames
% The filename is unknown if a raw array was passed in.
if ~isfield(parametersStructure, 'badFrames')
    if writeResult
        blinkFramesPath = Filename(inputVideo, 'blink');
    else
        blinkFramesPath = fullfile(pwd, '.blinkframes.mat');
    end
    
    try
        load(blinkFramesPath, 'badFrames');
    catch
        badFrames = [];
    end
else
   badFrames = parametersStructure.badFrames;
end

if ~isfield(parametersStructure, 'stripHeight')
    parametersStructure.stripHeight = 15;
    RevasMessage('using default parameter for stripHeight');
else
    if ~IsNaturalNumber(parametersStructure.stripHeight)
        error('stripHeight must be a natural number');
    end
end

if ~isfield(parametersStructure, 'stripWidth') && writeResult
    reader = VideoReader(inputVideo);
    parametersStructure.stripWidth = reader.Width;
    RevasMessage('using default parameter for stripWidth');
elseif ~isfield(parametersStructure, 'stripWidth') && ~writeResult
    parametersStructure.stripWidth = size(inputVideo, 2);
    RevasMessage('using default parameter for stripWidth');
else
    if ~IsNaturalNumber(parametersStructure.stripWidth)
        error('stripWidth must be a natural number');
    end
end

if ~isfield(parametersStructure, 'samplingRate')
    parametersStructure.samplingRate = 540;
    RevasMessage('using default parameter for samplingRate');
else
    if ~IsNaturalNumber(parametersStructure.samplingRate)
        error('samplingRate must be a natural number');
    end
end

if ~isfield(parametersStructure, 'enableGaussianFiltering')
    parametersStructure.enableGaussianFiltering = false;
else
    if ~islogical(parametersStructure.enableGaussianFiltering)
        error('enableGaussianFiltering must be a logical');
    end
end

if ~isfield(parametersStructure, 'maximumSD')
    parametersStructure.maximumSD = 10;
    RevasMessage('using default parameter for maximumSD');
else
    if ~IsPositiveRealNumber(parametersStructure.maximumSD)
        error('maximumSD must be a positive, real number');
    end
end

if ~isfield(parametersStructure, 'SDWindowSize')
    parametersStructure.SDWindowSize = 25;
    RevasMessage('using default parameter for SDWindowSize');
else
    if ~IsNaturalNumber(parametersStructure.SDWindowSize)
        error('SDWindowSize must be a natural number');
    end
end

if ~isfield(parametersStructure, 'maximumPeakRatio')
    parametersStructure.maximumPeakRatio = 0.8;
    RevasMessage('using default parameter for maximumPeakRatio');
else
    if ~IsPositiveRealNumber(parametersStructure.maximumPeakRatio)
        error('maximumPeakRatio must be a positive, real number');
    end
end

if ~isfield(parametersStructure, 'minimumPeakThreshold')
    parametersStructure.minimumPeakThreshold = 0;
    RevasMessage('using default parameter for minimumPeakThreshold');
else
    if ~IsNonNegativeRealNumber(parametersStructure.minimumPeakThreshold)
        error('minimumPeakThreshold must be a non-negative, real number');
    end
end

if ~isfield(parametersStructure, 'adaptiveSearch')
    parametersStructure.adaptiveSearch = false;
else
    if ~islogical(parametersStructure.adaptiveSearch)
        error('adaptiveSearch must be a logical');
    end
end

if ~isfield(parametersStructure, 'scalingFactor')
    parametersStructure.scalingFactor = 10;
    RevasMessage('using default parameter for scalingFactor');
else
    if ~IsPositiveRealNumber(parametersStructure.scalingFactor)
        error('scalingFactor must be a positive, real number');
    end
end

if ~isfield(parametersStructure, 'searchWindowHeight')
<<<<<<< HEAD
    searchWindowHeight = 79;
=======
    parametersStructure.searchWindowHeight = 0.8;
>>>>>>> bb5ab86d
    RevasMessage('using default parameter for searchWindowHeight');
else
    if ~IsNaturalNumber(parametersStructure.searchWindowHeight)
        error('searchWindowHeight must be a natural number');
    end
end

if ~isfield(parametersStructure, 'enableSubpixelInterpolation')
    parametersStructure.enableSubpixelInterpolation = false;
else
    if ~islogical(parametersStructure.enableSubpixelInterpolation)
        error('enableSubpixelInterpolation must be a logical');
    end
end

if ~isfield(parametersStructure, 'subpixelInterpolationParameters')
   parametersStructure.subpixelInterpolationParameters = struct;
   parametersStructure.subpixelInterpolationParameters.neighborhoodSize = 7;
   parametersStructure.subpixelInterpolationParameters.subpixelDepth = 2;
   RevasMessage('using default parameter for subpixelInterpolationParameters');
else
    if ~isstruct(parametersStructure.subpixelInterpolationParameters)
       error('subpixelInterpolationParameters must be a struct');
    else
       if ~isfield(parametersStructure.subpixelInterpolationParameters, 'neighborhoodSize')
           parametersStructure.subpixelInterpolationParameters.neighborhoodSize = 7;
           RevasMessage('using default parameter for neighborhoodSize');
       else
           parametersStructure.subpixelInterpolationParameters.neighborhoodSize = parametersStructure.subpixelInterpolationParameters.neighborhoodSize;
           if ~IsNaturalNumber(parametersStructure.subpixelInterpolationParameters.neighborhoodSize)
               error('subpixelInterpolationParameters.neighborhoodSize must be a natural number');
           end
       end
       if ~isfield(parametersStructure.subpixelInterpolationParameters, 'subpixelDepth')
           parametersStructure.subpixelInterpolationParameters.subpixelDepth = 2;
           RevasMessage('using default parameter for subpixelDepth');
       else
           parametersStructure.subpixelInterpolationParameters.subpixelDepth = parametersStructure.subpixelInterpolationParameters.subpixelDepth;
           if ~IsPositiveRealNumber(parametersStructure.subpixelInterpolationParameters.subpixelDepth)
               error('subpixelInterpolationParameters.subpixelDepth must be a positive, real number');
           end
       end
    end
end

if ~isfield(parametersStructure, 'enableVerbosity')
   parametersStructure.enableVerbosity = false; 
else
   if ~islogical(parametersStructure.enableVerbosity)
        error('enableVerbosity must be a logical');
   end
end

if ~isfield(parametersStructure, 'createStabilizedVideo')
    parametersStructure.createStabilizedVideo = false;
else
    if ~islogical(parametersStructure.createStabilizedVideo)
        error('createStabilizedVideo must be a logical');
    end
end

if ~isfield(parametersStructure, 'enableGPU')
    parametersStructure.enableGPU = false;
else
    if ~islogical(parametersStructure.enableGPU)
        error('enableGPU must be a logical');
    end
end
parametersStructure.enableGPU = (gpuDeviceCount > 0) & parametersStructure.enableGPU;

if ~isfield(parametersStructure, 'corrMethod')
    parametersStructure.corrMethod = 'mex';
end

if ~isfield(parametersStructure, 'downSampleFactor')
    parametersStructure.downSampleFactor = 1;
end

%% Handle overwrite scenarios.

if writeResult
    outputFilePath = Filename(inputVideo, 'usefultraces', parametersStructure.samplingRate);

    if ~exist(outputFilePath, 'file')
        % left blank to continue without issuing RevasMessage in this case
    elseif ~isfield(parametersStructure, 'overwrite') || ~parametersStructure.overwrite
        RevasMessage(['StripAnalysis() did not execute because it would overwrite existing file. (' outputFilePath ')'], parametersStructure);
        rawEyePositionTraces = [];
        usefulEyePositionTraces = [];
        timeArray = [];
        statisticsStructure = struct();
        return;
    else
        RevasMessage(['StripAnalysis() is proceeding and overwriting an existing file. (' outputFilePath ')'], parametersStructure);  
    end
end

%% Preallocation and variable setup

if writeResult
    reader = VideoReader(inputVideo);
    numberOfFrames = reader.FrameRate * reader.Duration;
    height = reader.Height;
    parametersStructure.FrameRate = reader.FrameRate;
else
    [height, ~, numberOfFrames] = size(inputVideo);
end
    
stripsPerFrame = round(parametersStructure.samplingRate / parametersStructure.FrameRate);
distanceBetweenStrips = (height - parametersStructure.stripHeight)...
    / (stripsPerFrame - 1);
numberOfStrips = stripsPerFrame * numberOfFrames;

% two columns for horizontal and vertical movements
rawEyePositionTraces = NaN(numberOfStrips, 2);

% arrays for peak and second highest peak values
peakValueArray = zeros(numberOfStrips, 1);
secondPeakValueArray = zeros(numberOfStrips, 1);

% array for standard deviations (used for gaussian peaks approach)
standardDeviationsArray = NaN(numberOfStrips, 2);

% array for search windows
estimatedStripYLocations = NaN(numberOfStrips, 1);
searchWindowsArray = NaN(numberOfStrips, 2);

%% Populate time array
timeArray = (1:numberOfStrips)' / parametersStructure.samplingRate;

%% GPU Preparation
% *** TODO: need GPU device to confirm ***
% Check if a GPU device is connected. If so, run calculations on the GPU
% (if enabled by the user).
if parametersStructure.enableGPU
    referenceFrame = gpuArray(referenceFrame);
end

<<<<<<< HEAD
=======
%% Adaptive Search
% Estimate peak locations if adaptive search is enabled

if parametersStructure.adaptiveSearch
    % Scale down the reference frame to a smaller size
    scaledDownReferenceFrame = referenceFrame( ...
        1:parametersStructure.scalingFactor:end, ...
        1:parametersStructure.scalingFactor:end);
    
    for frameNumber = 1:numberOfFrames
        
        if writeResult
            frame = readFrame(reader);
            if ndims(frame) == 3
                frame = rgb2gray(frame);
            end
        else
            frame = inputVideo(1:end, 1:end, frameNumber);
        end
        
        % Scale down the current frame to a smaller size as well
        scaledDownFrame = frame( ...
            1:parametersStructure.scalingFactor:end, ...
            1:parametersStructure.scalingFactor:end);

        correlationMap = normxcorr2(scaledDownFrame, scaledDownReferenceFrame);

        [~, yPeak, ~, ~] = ...
            FindPeak(correlationMap, parametersStructure);

        % Account for padding introduced by normxcorr2
        yPeak = yPeak - (size(scaledDownFrame, 1) - 1);

        % Populate search windows array but only fill in coordinates for the
        % top strip of each frame
        estimatedStripYLocations((frameNumber - 1) * stripsPerFrame + 1,:) = yPeak;
    end
    
    % Finish populating search window by taking the line between the top left
    % corner of the previous frame and the bottom left corner of the current
    % frame and dividing that line up by the number of strips per frame.
    for frameNumber = (1:numberOfFrames-1)
        previousFrameYCoordinate = ...
            estimatedStripYLocations((frameNumber - 1) * stripsPerFrame + 1);
        currentFrameYCoordinate = ...
            estimatedStripYLocations((frameNumber) * stripsPerFrame + 1)...
            + size(scaledDownFrame, 1);

        % change per strip is determined by drawing a line from the top left
        % corner of the previous frame and the bottom left corner of the
        % current frame and then dividing it by the number of strips. Each time
        % we add change per strip, we thus take a step closer to the latter
        % point from the previous point and will arrive there after taking the
        % same number of steps as we have strips per frame.
        changePerStrip = (currentFrameYCoordinate - previousFrameYCoordinate) ...
            / stripsPerFrame;

        % For each strip, take the previous strip's value and add the change
        % per strip.
        for stripNumber = (2:stripsPerFrame)
            estimatedStripYLocations((frameNumber - 1) * stripsPerFrame + stripNumber) ...
                = estimatedStripYLocations((frameNumber - 1) * stripsPerFrame + stripNumber - 1) ...
                + changePerStrip;
        end
    end

    % Scale back up
    estimatedStripYLocations = (estimatedStripYLocations - 1) ...
        * parametersStructure.scalingFactor + 1;
end

>>>>>>> bb5ab86d
%% Allow for aborting if not parallel processing
global abortTriggered;

% parfor does not support global variables.
% cannot abort when run in parallel.
if isempty(abortTriggered)
    abortTriggered = false;
end
isSetView = true;

%% Normalized cross-correlate each strip
% Note that calculation for each array value does not end with this loop,
% the logic below the loop in this section perform remaining operations on
% the values but are done outside of the loop in order to take advantage of
% vectorization (that is, if verbosity is not enabled since if it was, then
% these operations must be computed immediately so that the correct eye
% trace values can be plotted as early as possible).
currFrameNumber = 0;
<<<<<<< HEAD
reader = VideoReader(videoInputPath);

% Variable for fft corrmethod
cache = struct; 

% Variables for adaptive search:
loc = (reader.Height / stripsPerFrame) / 2;

% remember the last 4 velocities
historyCapacity = 4;
% velHistory will act as a circular queue, with the next to be deleted
% marked by historyIndex.
historyIndex = 2;
velHistory = [reader.Height / stripsPerFrame];

for stripNumber = (1:numberOfStrips)
=======

if writeResult
    reader = VideoReader(inputVideo);
else
    
end

for stripNumber = 1:numberOfStrips
>>>>>>> bb5ab86d

    if ~abortTriggered
        
        gpuTask = getCurrentTask;

        % Note that only one core should use the GPU at a time.
        % i.e. when processing multiple videos in parallel, only one should
        % use GPU.
        
        rowNumber = floor(mod(stripNumber - 1, stripsPerFrame) * distanceBetweenStrips + 1);
        % Edge case for if there is only strip per frame.
        if isnan(rowNumber) && stripsPerFrame == 1
            rowNumber = 1;
        end
        colNumber = 1;
        frameNumber = floor((stripNumber-1) / stripsPerFrame + 1);

        if frameNumber > currFrameNumber
            currFrameNumber = frameNumber;
            
            if writeResult
                frame = readFrame(reader);
                if ndims(frame) == 3
                    frame = rgb2gray(frame);
                end
            else
                frame = inputVideo(1:end, 1:end, currFrameNumber);
            end
        end

        if ismember(frameNumber, badFrames)
            rawEyePositionTraces(stripNumber,:) = [NaN NaN];
            peakValueArray(stripNumber) = NaN;
            secondPeakValueArray(stripNumber) = NaN;
            continue;
        end

        rowEnd = rowNumber + parametersStructure.stripHeight - 1;
        columnEnd = colNumber + parametersStructure.stripWidth - 1;
        strip = frame(rowNumber:rowEnd, colNumber:columnEnd);
        
        parametersStructure.stripNumber = stripNumber;  
        parametersStructure.stripsPerFrame = stripsPerFrame;
        
        if adaptiveSearch

<<<<<<< HEAD
            % Cut out a smaller search window from correlation,
            % centered around loc, and searchWindowHeight tall.
            upperBound = floor(min(max(1, loc - searchWindowHeight/2)));
            lowerBound = upperBound + searchWindowHeight - 1;
            
            if lowerBound > size(referenceFrame, 1)
               lowerBound = size(referenceFrame, 1);
               upperBound = lowerBound - searchWindowHeight + 1;
            end

            adaptedCorrelationMap = matchTemplateOCV( ...
                strip, ...
                referenceFrame(upperBound:lowerBound, 1:end), true);
            
            % Try to use adapted version of correlation map.
            [xPeak, yPeak, peakValue, secondPeakValue] = ...
                FindPeak(adaptedCorrelationMap, parametersStructure);

            % See if adapted result is acceptable or not.
            if ~enableGaussianFiltering && ...
                    (peakValue <= 0 || secondPeakValue <= 0 ...
                    || secondPeakValue / peakValue > maximumPeakRatio ...
                    || peakValue < minimumPeakThreshold)
                
                isAcceptable = false;
                
            elseif enableGaussianFiltering % TODO, need to test.
                % Middle row SDs in column 1, Middle column SDs in column 2.
                middleRow = ...
                    adaptedCorrelationMap(max(ceil(yPeak-...
                        SDWindowSize/2/scalingFactor),...
                        1): ...
                    min(floor(yPeak+...
                        SDWindowSize/2/scalingFactor),...
                        size(adaptedCorrelationMap,1)), ...
                        floor(xPeak));
                middleCol = ...
                    adaptedCorrelationMap(floor(yPeak), ...
                    max(ceil(xPeak-...
                        SDWindowSize/2/scalingFactor),...
                        1): ...
                    min(floor(xPeak+SDWindowSize/2/scalingFactor),...
                        size(adaptedCorrelationMap,2)))';
                
                rowFit = fit(((1:size(middleRow,1))-ceil(size(middleRow,1)/2))', middleRow, 'gauss1');
                colFit = fit(((1:size(middleCol,1))-ceil(size(middleCol,1)/2))', middleCol, 'gauss1');
                
                if rowFit.c1 > maximumSD || ...
                    colFit.c1 > maximumSD || ...
                    peakValue <= 0 || ...
                    peakValue < minimumPeakThreshold
                
                    isAcceptable = false;
                    
                else
                    isAcceptable = true;
=======
        if parametersStructure.adaptiveSearch ...
                && ~isnan(estimatedStripYLocations(stripNumber))
            % Cut out a smaller search window from correlation.
            upperBound = floor(min(max(1, ...
                estimatedStripYLocations(stripNumber) ...
                - ((parametersStructure.searchWindowHeight - parametersStructure.stripHeight)/2)), ...
                height));
            lowerBound = floor(min(height, ...
                estimatedStripYLocations(stripNumber) ...
                + ((parametersStructure.searchWindowHeight - parametersStructure.stripHeight)/2) ...
                + parametersStructure.stripHeight));
            adaptedCorrelation = correlationMap(upperBound:lowerBound,1:end);
            
            try
                % Try to use adapted version of correlation map.
                [xPeak, yPeak, peakValue, secondPeakValue] = ...
                    FindPeak(adaptedCorrelation, parametersStructure);
  
                % See if adapted result is acceptable or not.
                if ~parametersStructure.enableGaussianFiltering && ...
                        (peakValue <= 0 || secondPeakValue <= 0 ...
                        || secondPeakValue / peakValue > parametersStructure.maximumPeakRatio ...
                        || peakValue < parametersStructure.minimumPeakThreshold)
                    % Not acceptable, try again in the catch block with full correlation map.
                    error('Jumping to catch block immediately below.');
                elseif parametersStructure.enableGaussianFiltering % TODO, need to test.
                    % Middle row SDs in column 1, Middle column SDs in column 2.
                    middleRow = ...
                        adaptedCorrelation(max(ceil(yPeak-...
                            parametersStructure.SDWindowSize/2/parametersStructure.scalingFactor),...
                            1): ...
                        min(floor(yPeak+...
                            parametersStructure.SDWindowSize/2/parametersStructure.scalingFactor),...
                            size(adaptedCorrelation,1)), ...
                            floor(xPeak));
                    middleCol = ...
                        adaptedCorrelation(floor(yPeak), ...
                        max(ceil(xPeak-...
                            parametersStructure.SDWindowSize/2/parametersStructure.scalingFactor),...
                            1): ...
                        min(floor(xPeak+parametersStructure.SDWindowSize/2/parametersStructure.scalingFactor),...
                            size(adaptedCorrelation,2)))';
                    fitOutput = fit(((1:size(middleRow,1))-ceil(size(middleRow,1)/2))', middleRow, 'gauss1');
                    isAcceptable = true;
                    if fitOutput.c1 > parametersStructure.maximumSD
                        isAcceptable = false;
                    end
                    fitOutput = fit(((1:size(middleCol,1))-ceil(size(middleCol,1)/2))', middleCol, 'gauss1');
                    if fitOutput.c1 > parametersStructure.maximumSD
                        isAcceptable = false;
                    end
                    clear fitOutput;
                    if peakValue <= 0 ...
                        || ~isAcceptable ...
                        || peakValue < parametersStructure.minimumPeakThreshold
                        % Not acceptable, try again in the catch block with full correlation map.
                        error('Jumping to catch block immediately below.'); 
                    end
>>>>>>> bb5ab86d
                end
                
                % Do not re-use cached values here if also performing
                % adaptive search.
                if adaptiveSearch
                    cache = struct;
                end
                
                % It failed or was unacceptable, so use full correlation map.
                if isequal(parametersStructure.corrMethod, 'normxcorr')
                    correlationMap = normxcorr2(strip, referenceFrame);
                elseif isequal(parametersStructure.corrMethod, 'mex')
                    correlationMap = matchTemplateOCV(strip, referenceFrame, true);
                elseif isequal(parametersStructure.corrMethod, 'fft')
                    [correlationMap, cache] = FastStripCorrelation(strip, referenceFrame, cache, parameterStructure.downSampleFactor);
                end
                [xPeak, yPeak, peakValue, secondPeakValue] = ...
                    FindPeak(correlationMap, parametersStructure);
    
                searchWindowsArray(stripNumber,:) = [NaN NaN];
                
                % Do not re-use cached values if also performing
                % adaptive search.
                if adaptiveSearch
                    cache = struct;
                end

                clear rowFit;
                clear colFit;
            else
                isAcceptable = true;
            end
            
            correlationMap = adaptedCorrelationMap;
            searchWindowsArray(stripNumber,:) = [upperBound lowerBound];
        end
        
        % Either adaptive search failed, the result was unacceptable, or we
        % didn't want to use adaptive search in the first place.
        % So we use the full correlation map.
        if ~adaptiveSearch || ~isAcceptable
            upperBound = 1;

            if isequal(parametersStructure.corrMethod, 'normxcorr')
                correlationMap = normxcorr2(strip, referenceFrame);
            elseif isequal(parametersStructure.corrMethod, 'mex')
                correlationMap = matchTemplateOCV(strip, referenceFrame, true);
            elseif isequal(parametersStructure.corrMethod, 'fft')
                [correlationMap, cache] = FastStripCorrelation(strip, referenceFrame, cache, parametersStructure.downSampleFactor);
            end
            [xPeak, yPeak, peakValue, secondPeakValue] = ...
                FindPeak(correlationMap, parametersStructure);

            searchWindowsArray(stripNumber,:) = [NaN NaN];
        end

        % 2D Interpolation if enabled
        if parametersStructure.enableSubpixelInterpolation
            [interpolatedPeakCoordinates, statisticsStructure.errorStructure] = ...
                Interpolation2D(correlationMap, [yPeak, xPeak], ...
                parametersStructure.subpixelInterpolationParameters);

            xPeak = interpolatedPeakCoordinates(2);
            yPeak = interpolatedPeakCoordinates(1);      
        end

        % If GPU was used, transfer peak values and peak locations
        if parametersStructure.enableGPU
            xPeak = gather(xPeak, gpuTask.ID);
            yPeak = gather(yPeak, gpuTask.ID);
            peakValue = gather(peakValue, gpuTask.ID);
            secondPeakValue = gather(secondPeakValue, gpuTask.ID);
        end

        if parametersStructure.enableGaussianFiltering
            % Fit a gaussian in a pixel window around the identified peak.
            % The pixel window is of size |parametersStructure.SDWindowSize|
            %
            % Take the middle row and the middle column, and fit a one-dimensional
            % gaussian to both in order to get the standard deviations.
            % Store results in statisticsStructure for choosing bad frames
            % later.

            % Middle row SDs in column 1, Middle column SDs in column 2.
            middleRow = ...
                correlationMap(max(ceil(yPeak-parametersStructure.SDWindowSize/2), 1): ...
                min(floor(yPeak+parametersStructure.SDWindowSize/2), size(correlationMap,1)), ...
                floor(xPeak));
            middleCol = ...
                correlationMap(floor(yPeak), ...
                max(ceil(xPeak-parametersStructure.SDWindowSize/2), 1): ...
                min(floor(xPeak+parametersStructure.SDWindowSize/2), size(correlationMap,2)))';
            fitOutput = fit(((1:size(middleRow,1))-ceil(size(middleRow,1)/2))', middleRow, 'gauss1');
            standardDeviationsArray(stripNumber, 1) = fitOutput.c1;
            fitOutput = fit(((1:size(middleCol,1))-ceil(size(middleCol,1)/2))', middleCol, 'gauss1');
            standardDeviationsArray(stripNumber, 2) = fitOutput.c1;
            clear fitOutput;
        end

        % If these peaks are in terms of an adapted correlation map, restore it
        % back to in terms of the full map.
        yPeak = yPeak + upperBound - 1;
        rawEyePositionTraces(stripNumber,:) = [xPeak yPeak];
        
        peakValueArray(stripNumber) = peakValue;
        secondPeakValueArray(stripNumber) = secondPeakValue;
        
        % Update adaptive search variables for next iteration.
        
        % loc was our guess for yPeak. Adjust velocity accordingly.
        % (This is how much we should have jumped from the previous yPeak
        % to land precisely on the correct place.)
        prevIndex = mod(historyIndex-2, historyCapacity) + 1;
        velHistory(prevIndex) = velHistory(prevIndex) + yPeak - loc;
        
        % Replace the oldest velocity with the current average velocity.
        velHistory(historyIndex) = mean(velHistory);
        
        % Advance to the next loc, based upon vel.
        % (Wrapping back to the top of the frame as necessary.)
        loc = yPeak + velHistory(historyIndex);
        if mod(stripNumber, stripsPerFrame) == 0
            loc = loc - size(referenceFrame, 1);
        end
        historyIndex = mod(historyIndex, historyCapacity) + 1;
        
        % Show surface plot for this correlation if verbosity enabled
        if parametersStructure.enableVerbosity
            if parametersStructure.enableGPU
                correlationMap = gather(correlationMap, gpuTask.ID);
            end
            if isfield(parametersStructure, 'axesHandles')
                axes(parametersStructure.axesHandles(1)); %#ok<*LAXES>
                cla;
                colormap(parametersStructure.axesHandles(1), 'default');
                if isSetView
                    view(3)
                    isSetView = false;
                end
            else
                figure(1);
            end
            
            [surfX,surfY] = meshgrid( ...
                1 : size(correlationMap, 2), ...
                upperBound : upperBound + size(correlationMap,1) - 1);
            surf(surfX, surfY, correlationMap, 'linestyle', 'none');
            title([num2str(stripNumber) ' out of ' num2str(numberOfStrips)]);
            xlim([1 size(correlationMap, 2)]);
            ylim([upperBound upperBound + size(correlationMap,1) - 1]);
            zlim([-1 1]);
            xlabel('');
            ylabel('');
            legend('off');
            
            % Mark the identified peak on the plot with an arrow.
            text(double(xPeak), double(yPeak), double(peakValue), ...
                '\downarrow', 'Color', 'red', ...
                'FontSize', 20, 'HorizontalAlignment', 'center', ...
                'VerticalAlignment', 'bottom', 'FontWeight', 'bold');

            drawnow;  
        end
<<<<<<< HEAD
=======
 
        % If these peaks are in terms of an adapted correlation map, restore it
        % back to in terms of the full map.
        yPeak = yPeak + upperBound - 1;
        rawEyePositionTraces(stripNumber,:) = [xPeak yPeak];
        
        peakValueArray(stripNumber) = peakValue;
        secondPeakValueArray(stripNumber) = secondPeakValue;
        
        % We must subtract back out the expected strip coordinates in order
        % to obtain the net movement (the net difference between no
        % movement and the movement that was observed).
        rawEyePositionTraces(stripNumber,1) = ...
            rawEyePositionTraces(stripNumber,1) - colNumber;
        rawEyePositionTraces(stripNumber,2) = ...
            rawEyePositionTraces(stripNumber,2) - rowNumber;
>>>>>>> bb5ab86d

        % If verbosity is enabled, also show eye trace plot with points
        % being plotted as they become available.
        if parametersStructure.enableVerbosity

            % Adjust for padding offsets added by normalized cross-correlation.
            % If we enable verbosity and demand that we plot the points as we
            % go, then adjustments must be made here in order for the plot to
            % be interpretable.
            % Therefore, we will only perform these same operations after the
            % loop to take advantage of vectorization only if they are not
            % performed here, namely, if verbosity is not enabled and this
            % if statement does not execute.
<<<<<<< HEAD
            if ~isequal(parametersStructure.corrMethod, 'fft')
                rawEyePositionTraces(stripNumber,2) = ...
                    rawEyePositionTraces(stripNumber,2) - (stripHeight - 1);
                rawEyePositionTraces(stripNumber,1) = ...
                    rawEyePositionTraces(stripNumber,1) - (stripWidth - 1);
            end
            
            % Only scale up if downSampleFactor is > 1, since this means it
            % was shrunk during correlation.
            % If downSampleFactor was < 1, the images were thrown against a
            % bernoulli mask, but remained the same overall dimension.
            if parametersStructure.downSampleFactor > 1 && isequal(parametersStructure.corrMethod, 'fft')
               rawEyePositionTraces(stripNumber, :) = rawEyePositionTraces(stripNumber, :) .* parametersStructure.downSampleFactor; 
            end

            % We must subtract back out the expected strip coordinates in order
            % to obtain the net movement (the net difference between no
            % movement and the movement that was observed).
=======
            rawEyePositionTraces(stripNumber,2) = ...
                rawEyePositionTraces(stripNumber,2) - (parametersStructure.stripHeight - 1);
>>>>>>> bb5ab86d
            rawEyePositionTraces(stripNumber,1) = ...
                rawEyePositionTraces(stripNumber,1) - (parametersStructure.stripWidth - 1);

            % Negate eye position traces to flip directions.
            rawEyePositionTraces(stripNumber,:) = -rawEyePositionTraces(stripNumber,:);

            if isfield(parametersStructure, 'axesHandles')
                axes(parametersStructure.axesHandles(2));
                colormap(parametersStructure.axesHandles(2), 'default');
            else
                figure(2);
            end
            plot(timeArray, rawEyePositionTraces);
            title('Raw Eye Position Traces');
            xlabel('Time (sec)');
            ylabel('Eye Position Traces (pixels)');
            legend('show');
            legend('Horizontal Traces', 'Vertical Traces');
        end
    end
end

%% Adjust for padding offsets added by normalized cross-correlation.
% Do this after the loop to take advantage of vectorization
% Only run this section if verbosity was not enabled. If verbosity was
% enabled, then these operations were already performed for each point
% before it was plotted to the eye traces graph. If verbosity was not
% enabled, then we do it now in order to take advantage of vectorization.
<<<<<<< HEAD
if ~enableVerbosity
    if ~isequal(parametersStructure.corrMethod, 'fft')
        rawEyePositionTraces(:,2) = ...
            rawEyePositionTraces(:,2) - (stripHeight - 1);
        rawEyePositionTraces(:,1) = ...
            rawEyePositionTraces(:,1) - (stripWidth - 1);
    end
    
    % Only scale up if downSampleFactor is > 1, since this means it
    % was shrunk during correlation.
    % If downSampleFactor was < 1, the images were thrown against a
    % bernoulli mask, but remained the same overall dimension.
    if parametersStructure.downSampleFactor > 1 && isequal(parametersStructure.corrMethod, 'fft')
       rawEyePositionTraces = rawEyePositionTraces .* parametersStructure.downSampleFactor; 
    end

    % We must subtract back out the starting coordinates in order
    % to obtain the net movement (comparing expected strip locations if
    % there were no movement to observed location).
    rawEyePositionTraces(:,1) = rawEyePositionTraces(:,1) - stripIndices(:,2);
    rawEyePositionTraces(:,2) = rawEyePositionTraces(:,2) - stripIndices(:,1);
=======
if ~parametersStructure.enableVerbosity
    rawEyePositionTraces(:,2) = ...
        rawEyePositionTraces(:,2) - (parametersStructure.stripHeight - 1);
    rawEyePositionTraces(:,1) = ...
        rawEyePositionTraces(:,1) - (parametersStructure.stripWidth - 1);
>>>>>>> bb5ab86d

    % Negate eye position traces to flip directions.
    rawEyePositionTraces = -rawEyePositionTraces;
end

%% Populate statisticsStructure

statisticsStructure.peakValues = peakValueArray;
statisticsStructure.peakRatios = secondPeakValueArray ./ peakValueArray;
statisticsStructure.searchWindows = searchWindowsArray;
statisticsStructure.standardDeviations = standardDeviationsArray;

%% Populate usefulEyePositionTraces

if parametersStructure.enableGaussianFiltering
    % Criteria for gaussian filtering method is to ensure that:
    %   * the peak value is above a minimum threshold
    %   * after a guassian is fitted in a 25x25 pixel window around the
    %   identified peak, the standard deviation of the curve must be below
    %   a maximum threshold in both the horizontal and vertical axes.
    
    % Determine which eye traces to throw out
    % 1 = keep, 0 = toss
    eyeTracesToKeep = (statisticsStructure.standardDeviations(:,1) <= parametersStructure.maximumSD)...
        & (statisticsStructure.standardDeviations(:,2) <= parametersStructure.maximumSD)...
        & (statisticsStructure.peakValues >= parametersStructure.minimumPeakThreshold);
else
    % Criteria for peak ratio method is to ensure that:
    %   * the peak value is above a minimum threshold
    %   * the ratio of the second peak to the first peak is smaller than a
    %   maximum threshold (they must be sufficiently distinct).
    
    % Determine which eye traces to throw out
    % 1 = keep, 0 = toss
    eyeTracesToKeep = (statisticsStructure.peakRatios <= parametersStructure.maximumPeakRatio)...
        & (statisticsStructure.peakValues >= parametersStructure.minimumPeakThreshold);
end

% multiply each component by 1 to keep eyePositionTraces or by NaN to toss.
usefulEyePositionTraces = rawEyePositionTraces; % duplicate vector first
usefulEyePositionTraces(~eyeTracesToKeep,:) = NaN;

%% Plot Useful Eye Traces
if ~abortTriggered && parametersStructure.enableVerbosity
    if isfield(parametersStructure, 'axesHandles')
        axes(parametersStructure.axesHandles(2));
        colormap(parametersStructure.axesHandles(2), 'gray');
    else
        figure(3);
    end
    plot(timeArray, usefulEyePositionTraces);
    title('Useful Eye Position Traces');
    xlabel('Time (sec)');
    ylabel('Eye Position Traces (pixels)');
    legend('show');
    legend('Horizontal Traces', 'Vertical Traces');
    
    if isfield(parametersStructure, 'axesHandles')
        axes(parametersStructure.axesHandles(1));
    else
        figure(11);
    end
    cla;
    
    plot(timeArray, statisticsStructure.peakRatios); hold on;
    plot(timeArray, statisticsStructure.peakValues);
    title('Sample quality');
    xlabel('Time (sec)');
    legend('show');
    legend('Peak ratio', 'Peak value');
    ylim([0 1])
    view(2);
end

%% Plot stimuli on reference frame
if ~abortTriggered && parametersStructure.enableVerbosity
    if isfield(parametersStructure, 'axesHandles')
        axes(parametersStructure.axesHandles(3));
        colormap(parametersStructure.axesHandles(3), 'gray');
    else
        figure(4);
    end
    
    imshow(referenceFrame);
    hold on;
    
    center = fliplr(size(referenceFrame)/2);
    positionsToBePlotted = repmat(center, length(usefulEyePositionTraces),1) + usefulEyePositionTraces;
    
    scatter(positionsToBePlotted(:,1), positionsToBePlotted(:,2), 'y', 'o' , 'filled');
    hold off;
end

%% Save to output mat file

if writeResult && ~abortTriggered
    
    try
        parametersStructure = rmfield(parametersStructure,'axesHandles'); 
        parametersStructure = rmfield(parametersStructure,'commandWindowHandle'); 
    catch
    end
    
    % Save under file labeled 'final'.
    if writeResult
        eyePositionTraces = usefulEyePositionTraces; 
        peakRatios = statisticsStructure.peakRatios; %#ok<NASGU>
        save(outputFilePath, 'eyePositionTraces', 'rawEyePositionTraces', ...
            'timeArray', 'parametersStructure', 'referenceFramePath', ...
            'peakRatios');
    end
end

%% Create stabilized video if requested
if ~abortTriggered && parametersStructure.createStabilizedVideo
    parametersStructure.positions = eyePositionTraces;
    parametersStructure.time = timeArray;
    StabilizeVideo(inputVideoPath, parametersStructure);
end
<|MERGE_RESOLUTION|>--- conflicted
+++ resolved
@@ -1,1120 +1,937 @@
-function [rawEyePositionTraces, usefulEyePositionTraces, timeArray, ...
-    statisticsStructure] = ...
-    StripAnalysis(inputVideo, referenceFrame, parametersStructure)
-%STRIP ANALYSIS Extract eye movements in units of pixels.
-%   Cross-correlation of horizontal strips with a pre-defined
-%   reference frame.
-%
-%   -----------------------------------
-%   Input
-%   -----------------------------------
-%   |inputVideo| is the path to the video or a matrix representation of the
-%   video that is already loaded into memory.
-%
-%   |referenceFrame| is the path to the reference frame or a matrix representation of the
-%   reference frame.
-%
-%   |parametersStructure| is a struct as specified below.
-%
-%   -----------------------------------
-%   Fields of the |parametersStructure| 
-%   -----------------------------------
-%   overwrite                       : set to true to overwrite existing files.
-%                                     Set to false to abort the function call if the
-%                                     files already exist. (default false)
-%   enableVerbosity                 : set to true to report back plots during execution.
-%                                     (default false)
-%   badFrames                       : vector containing the frame numbers of
-%                                     the blink frames. (default [])
-%   stripHeight                     : strip height to be used for strip
-%                                     analysis in pixels. (default 15)
-%   stripWidth                      : strip width to be used for strip
-%                                     analysis in pixels. Should be set to
-%                                     the width of each frame. (default 488)
-%   samplingRate                    : sampling rate of the video in Hz.
-%                                     (default 540)
-%   enableGaussianFiltering         : set to true to enable Gaussian filtering. 
-%                                     Set to false to disable. (default
-%                                     false)
-%   maximumSD                       : maximum standard deviation allowed when
-%                                     a gaussian is fitted around the 
-%                                     identified peak--strips with positions
-%                                     that have a standard deviation >
-%                                     maximumSD will be discarded.
-%                                     (relevant only when
-%                                     enableGaussianFiltering is true)
-%                                     (default 10)
-%   SDWindowSize                    : the size of the window to use when
-%                                     fitting the gaussian for maximumSD
-%                                     in pixels. (relevant only when
-%                                     enableGaussianFiltering is true)
-%                                     (default 25)
-%   maximumPeakRatio                : maximum peak ratio allowed between the
-%                                     highest and second-highest peak in a 
-%                                     correlation map--strips with positions
-%                                     that have a peak ratio >
-%                                     maximumPeakRatio will be discarded.
-%                                     (relevant only when
-%                                     enableGaussianFiltering is false)
-%                                     (default 0.8)
-%   minimumPeakThreshold            : the minimum value above which a peak
-%                                     needs to be in order to be considered 
-%                                     a valid correlation. (this applies
-%                                     regardless of enableGaussianFiltering)
-%                                     (default 0)
-%   adaptiveSearch                  : set to true to perform search on
-%                                     scaled down versions first in order
-%                                     to potentially improve computation
-%                                     time. (default false)
-%   scalingFactor                   : the factor to scale down by.
-%                                     (relevant only when adaptiveSearch is
-%                                     true) (default 8)
-%   searchWindowHeight              : the height of the search window to be
-%                                     used for adaptive search in pixels.
-%                                     (relevant only when adaptiveSearch is
-%                                     true) (default 79)
-%   enableSubpixelInterpolation     : set to true to estimate peak
-%                                     coordinates to a subpixel precision
-%                                     through interpolation. (default false)
-%   subpixelInterpolationParameters : see below. (relevant only if
-%                                     enableSubpixelInterpolation is true)
-%   createStabilizedVideo           : set to true to create a stabilized
-%                                     videos. (default false)
-%   axesHandles                     : axes handle for giving feedback. if not
-%                                     provided or empty, new figures are created.
-%                                     (relevant only when enableVerbosity is true)
-%   corrMethod                      : method to use for cross-correlation.
-%                                     you can choose from 'normxcorr' for
-%                                     matlab's built-in normxcorr2, 'mex'
-%                                     for opencv's correlation, or 'fft'
-%                                     for our custom-implemented fast
-%                                     correlation method.
-%   downSampleFactor                : only utilized for corrMethod of
-%                                     'fft'. If > 1, the reference frame
-%                                     and strips are shrunk by that factor
-%                                     prior to correlation. If < 1, every 
-%                                     other pixel of the reference frame
-%                                     is kept (in a checkerboard-like 
-%                                     pattern). (default 1)
-%
-%   -----------------------------------
-%   Fields of the |subpixelInterpolationParameters|
-%   -----------------------------------
-%   neighborhoodSize                : the length of one of the sides of the
-%                                     neighborhood area over which
-%                                     interpolation is to be performed over
-%                                     in pixels. (default 7)
-%   subpixelDepth                   : the scaling of the desired level of
-%                                     subpixel depth. (default 2)
-%
-%   -----------------------------------
-%   Example usage
-%   -----------------------------------
-%       inputVideo = 'MyVid.avi';
-%       load('MyVid_refFrame.mat');
-%       parametersStructure.overwrite = true;
-%       parametersStructure.enableVerbosity = true;
-%       parametersStructure.stripHeight = 15;
-%       parametersStructure.stripWidth = 488;
-%       parametersStructure.samplingRate = 540;
-%       parametersStructure.enableGaussianFiltering = false;
-%       parametersStructure.maximumPeakRatio = 0.8;
-%       parametersStructure.minimumPeakThreshold = 0;
-%       parametersStructure.adaptiveSearch = false;
-%       parametersStructure.enableSubpixelInterpolation = true;
-%       parametersStructure.subpixelInterpolationParameters.neighborhoodSize
-%           = 7;
-%       parametersStructure.subpixelInterpolationParameters.subpixelDepth ...
-%           = 2;
-%       parametersStructure.createStabilizedVideo = false;
-%       [rawEyePositionTraces, usefulEyePositionTraces, timeArray, statisticsStructure] = ...
-%           StripAnalysis(inputVideo, referenceFrame, parametersStructure);
-
-%% Determine inputVideo type.
-if ischar(inputVideo)
-    % A path was passed in.
-    % Read the video and once finished with this module, write the result.
-    writeResult = true;
-else
-    % A video matrix was passed in.
-    % Do not write the result; return it instead.
-    writeResult = false;
-end
-
-%% Set parameters to defaults if not specified.
-
-% Default frame rate if a matrix representation of the video passed in.
-% Users may also specify custom frame rate via parametersStructure.
-if ~writeResult && ~isfield(parametersStructure, 'FrameRate')
-    parametersStructure.FrameRate = 30;
-    RevasWarning('using default parameter for FrameRate', parametersStructure);
-end
-
-% If referenceFrame is a character array, then a path was passed in.
-if ischar(referenceFrame)
-    % Reference Frame Path is needed because it is written to the file in
-    % the end.
-    referenceFramePath = referenceFrame;
-<<<<<<< HEAD
-    load(referenceFrame, 'refFrame');
-    referenceFrame = refFrame;
-    clear refFrame;
-=======
- 
-    success = false;
-    data = load(referenceFramePath, 'refFrame');
-    if isfield(data, 'refFrame')
-        referenceFrame = data.refFrame;
-        success = true;
-    end
-    
-    data = load(referenceFramePath, 'coarseRefFrame');
-    if isfield(data, 'coarseRefFrame')
-        referenceFrame = data.coarseRefFrame;
-        success = true;
-    end
-    
-    if ~success
-        error(['No reference frame could be loaded from ' referenceFramePath]);
-    end
-    
-    clear data
-    clear success
->>>>>>> bb5ab86d
-else
-    referenceFramePath = '';
-end
-if ~ismatrix(referenceFrame)
-    error('Invalid Input for referenceFrame (it was not a 2D array)');
-end
-
-% Identify which frames are bad frames
-% The filename is unknown if a raw array was passed in.
-if ~isfield(parametersStructure, 'badFrames')
-    if writeResult
-        blinkFramesPath = Filename(inputVideo, 'blink');
-    else
-        blinkFramesPath = fullfile(pwd, '.blinkframes.mat');
-    end
-    
-    try
-        load(blinkFramesPath, 'badFrames');
-    catch
-        badFrames = [];
-    end
-else
-   badFrames = parametersStructure.badFrames;
-end
-
-if ~isfield(parametersStructure, 'stripHeight')
-    parametersStructure.stripHeight = 15;
-    RevasMessage('using default parameter for stripHeight');
-else
-    if ~IsNaturalNumber(parametersStructure.stripHeight)
-        error('stripHeight must be a natural number');
-    end
-end
-
-if ~isfield(parametersStructure, 'stripWidth') && writeResult
-    reader = VideoReader(inputVideo);
-    parametersStructure.stripWidth = reader.Width;
-    RevasMessage('using default parameter for stripWidth');
-elseif ~isfield(parametersStructure, 'stripWidth') && ~writeResult
-    parametersStructure.stripWidth = size(inputVideo, 2);
-    RevasMessage('using default parameter for stripWidth');
-else
-    if ~IsNaturalNumber(parametersStructure.stripWidth)
-        error('stripWidth must be a natural number');
-    end
-end
-
-if ~isfield(parametersStructure, 'samplingRate')
-    parametersStructure.samplingRate = 540;
-    RevasMessage('using default parameter for samplingRate');
-else
-    if ~IsNaturalNumber(parametersStructure.samplingRate)
-        error('samplingRate must be a natural number');
-    end
-end
-
-if ~isfield(parametersStructure, 'enableGaussianFiltering')
-    parametersStructure.enableGaussianFiltering = false;
-else
-    if ~islogical(parametersStructure.enableGaussianFiltering)
-        error('enableGaussianFiltering must be a logical');
-    end
-end
-
-if ~isfield(parametersStructure, 'maximumSD')
-    parametersStructure.maximumSD = 10;
-    RevasMessage('using default parameter for maximumSD');
-else
-    if ~IsPositiveRealNumber(parametersStructure.maximumSD)
-        error('maximumSD must be a positive, real number');
-    end
-end
-
-if ~isfield(parametersStructure, 'SDWindowSize')
-    parametersStructure.SDWindowSize = 25;
-    RevasMessage('using default parameter for SDWindowSize');
-else
-    if ~IsNaturalNumber(parametersStructure.SDWindowSize)
-        error('SDWindowSize must be a natural number');
-    end
-end
-
-if ~isfield(parametersStructure, 'maximumPeakRatio')
-    parametersStructure.maximumPeakRatio = 0.8;
-    RevasMessage('using default parameter for maximumPeakRatio');
-else
-    if ~IsPositiveRealNumber(parametersStructure.maximumPeakRatio)
-        error('maximumPeakRatio must be a positive, real number');
-    end
-end
-
-if ~isfield(parametersStructure, 'minimumPeakThreshold')
-    parametersStructure.minimumPeakThreshold = 0;
-    RevasMessage('using default parameter for minimumPeakThreshold');
-else
-    if ~IsNonNegativeRealNumber(parametersStructure.minimumPeakThreshold)
-        error('minimumPeakThreshold must be a non-negative, real number');
-    end
-end
-
-if ~isfield(parametersStructure, 'adaptiveSearch')
-    parametersStructure.adaptiveSearch = false;
-else
-    if ~islogical(parametersStructure.adaptiveSearch)
-        error('adaptiveSearch must be a logical');
-    end
-end
-
-if ~isfield(parametersStructure, 'scalingFactor')
-    parametersStructure.scalingFactor = 10;
-    RevasMessage('using default parameter for scalingFactor');
-else
-    if ~IsPositiveRealNumber(parametersStructure.scalingFactor)
-        error('scalingFactor must be a positive, real number');
-    end
-end
-
-if ~isfield(parametersStructure, 'searchWindowHeight')
-<<<<<<< HEAD
-    searchWindowHeight = 79;
-=======
-    parametersStructure.searchWindowHeight = 0.8;
->>>>>>> bb5ab86d
-    RevasMessage('using default parameter for searchWindowHeight');
-else
-    if ~IsNaturalNumber(parametersStructure.searchWindowHeight)
-        error('searchWindowHeight must be a natural number');
-    end
-end
-
-if ~isfield(parametersStructure, 'enableSubpixelInterpolation')
-    parametersStructure.enableSubpixelInterpolation = false;
-else
-    if ~islogical(parametersStructure.enableSubpixelInterpolation)
-        error('enableSubpixelInterpolation must be a logical');
-    end
-end
-
-if ~isfield(parametersStructure, 'subpixelInterpolationParameters')
-   parametersStructure.subpixelInterpolationParameters = struct;
-   parametersStructure.subpixelInterpolationParameters.neighborhoodSize = 7;
-   parametersStructure.subpixelInterpolationParameters.subpixelDepth = 2;
-   RevasMessage('using default parameter for subpixelInterpolationParameters');
-else
-    if ~isstruct(parametersStructure.subpixelInterpolationParameters)
-       error('subpixelInterpolationParameters must be a struct');
-    else
-       if ~isfield(parametersStructure.subpixelInterpolationParameters, 'neighborhoodSize')
-           parametersStructure.subpixelInterpolationParameters.neighborhoodSize = 7;
-           RevasMessage('using default parameter for neighborhoodSize');
-       else
-           parametersStructure.subpixelInterpolationParameters.neighborhoodSize = parametersStructure.subpixelInterpolationParameters.neighborhoodSize;
-           if ~IsNaturalNumber(parametersStructure.subpixelInterpolationParameters.neighborhoodSize)
-               error('subpixelInterpolationParameters.neighborhoodSize must be a natural number');
-           end
-       end
-       if ~isfield(parametersStructure.subpixelInterpolationParameters, 'subpixelDepth')
-           parametersStructure.subpixelInterpolationParameters.subpixelDepth = 2;
-           RevasMessage('using default parameter for subpixelDepth');
-       else
-           parametersStructure.subpixelInterpolationParameters.subpixelDepth = parametersStructure.subpixelInterpolationParameters.subpixelDepth;
-           if ~IsPositiveRealNumber(parametersStructure.subpixelInterpolationParameters.subpixelDepth)
-               error('subpixelInterpolationParameters.subpixelDepth must be a positive, real number');
-           end
-       end
-    end
-end
-
-if ~isfield(parametersStructure, 'enableVerbosity')
-   parametersStructure.enableVerbosity = false; 
-else
-   if ~islogical(parametersStructure.enableVerbosity)
-        error('enableVerbosity must be a logical');
-   end
-end
-
-if ~isfield(parametersStructure, 'createStabilizedVideo')
-    parametersStructure.createStabilizedVideo = false;
-else
-    if ~islogical(parametersStructure.createStabilizedVideo)
-        error('createStabilizedVideo must be a logical');
-    end
-end
-
-if ~isfield(parametersStructure, 'enableGPU')
-    parametersStructure.enableGPU = false;
-else
-    if ~islogical(parametersStructure.enableGPU)
-        error('enableGPU must be a logical');
-    end
-end
-parametersStructure.enableGPU = (gpuDeviceCount > 0) & parametersStructure.enableGPU;
-
-if ~isfield(parametersStructure, 'corrMethod')
-    parametersStructure.corrMethod = 'mex';
-end
-
-if ~isfield(parametersStructure, 'downSampleFactor')
-    parametersStructure.downSampleFactor = 1;
-end
-
-%% Handle overwrite scenarios.
-
-if writeResult
-    outputFilePath = Filename(inputVideo, 'usefultraces', parametersStructure.samplingRate);
-
-    if ~exist(outputFilePath, 'file')
-        % left blank to continue without issuing RevasMessage in this case
-    elseif ~isfield(parametersStructure, 'overwrite') || ~parametersStructure.overwrite
-        RevasMessage(['StripAnalysis() did not execute because it would overwrite existing file. (' outputFilePath ')'], parametersStructure);
-        rawEyePositionTraces = [];
-        usefulEyePositionTraces = [];
-        timeArray = [];
-        statisticsStructure = struct();
-        return;
-    else
-        RevasMessage(['StripAnalysis() is proceeding and overwriting an existing file. (' outputFilePath ')'], parametersStructure);  
-    end
-end
-
-%% Preallocation and variable setup
-
-if writeResult
-    reader = VideoReader(inputVideo);
-    numberOfFrames = reader.FrameRate * reader.Duration;
-    height = reader.Height;
-    parametersStructure.FrameRate = reader.FrameRate;
-else
-    [height, ~, numberOfFrames] = size(inputVideo);
-end
-    
-stripsPerFrame = round(parametersStructure.samplingRate / parametersStructure.FrameRate);
-distanceBetweenStrips = (height - parametersStructure.stripHeight)...
-    / (stripsPerFrame - 1);
-numberOfStrips = stripsPerFrame * numberOfFrames;
-
-% two columns for horizontal and vertical movements
-rawEyePositionTraces = NaN(numberOfStrips, 2);
-
-% arrays for peak and second highest peak values
-peakValueArray = zeros(numberOfStrips, 1);
-secondPeakValueArray = zeros(numberOfStrips, 1);
-
-% array for standard deviations (used for gaussian peaks approach)
-standardDeviationsArray = NaN(numberOfStrips, 2);
-
-% array for search windows
-estimatedStripYLocations = NaN(numberOfStrips, 1);
-searchWindowsArray = NaN(numberOfStrips, 2);
-
-%% Populate time array
-timeArray = (1:numberOfStrips)' / parametersStructure.samplingRate;
-
-%% GPU Preparation
-% *** TODO: need GPU device to confirm ***
-% Check if a GPU device is connected. If so, run calculations on the GPU
-% (if enabled by the user).
-if parametersStructure.enableGPU
-    referenceFrame = gpuArray(referenceFrame);
-end
-
-<<<<<<< HEAD
-=======
-%% Adaptive Search
-% Estimate peak locations if adaptive search is enabled
-
-if parametersStructure.adaptiveSearch
-    % Scale down the reference frame to a smaller size
-    scaledDownReferenceFrame = referenceFrame( ...
-        1:parametersStructure.scalingFactor:end, ...
-        1:parametersStructure.scalingFactor:end);
-    
-    for frameNumber = 1:numberOfFrames
-        
-        if writeResult
-            frame = readFrame(reader);
-            if ndims(frame) == 3
-                frame = rgb2gray(frame);
-            end
-        else
-            frame = inputVideo(1:end, 1:end, frameNumber);
-        end
-        
-        % Scale down the current frame to a smaller size as well
-        scaledDownFrame = frame( ...
-            1:parametersStructure.scalingFactor:end, ...
-            1:parametersStructure.scalingFactor:end);
-
-        correlationMap = normxcorr2(scaledDownFrame, scaledDownReferenceFrame);
-
-        [~, yPeak, ~, ~] = ...
-            FindPeak(correlationMap, parametersStructure);
-
-        % Account for padding introduced by normxcorr2
-        yPeak = yPeak - (size(scaledDownFrame, 1) - 1);
-
-        % Populate search windows array but only fill in coordinates for the
-        % top strip of each frame
-        estimatedStripYLocations((frameNumber - 1) * stripsPerFrame + 1,:) = yPeak;
-    end
-    
-    % Finish populating search window by taking the line between the top left
-    % corner of the previous frame and the bottom left corner of the current
-    % frame and dividing that line up by the number of strips per frame.
-    for frameNumber = (1:numberOfFrames-1)
-        previousFrameYCoordinate = ...
-            estimatedStripYLocations((frameNumber - 1) * stripsPerFrame + 1);
-        currentFrameYCoordinate = ...
-            estimatedStripYLocations((frameNumber) * stripsPerFrame + 1)...
-            + size(scaledDownFrame, 1);
-
-        % change per strip is determined by drawing a line from the top left
-        % corner of the previous frame and the bottom left corner of the
-        % current frame and then dividing it by the number of strips. Each time
-        % we add change per strip, we thus take a step closer to the latter
-        % point from the previous point and will arrive there after taking the
-        % same number of steps as we have strips per frame.
-        changePerStrip = (currentFrameYCoordinate - previousFrameYCoordinate) ...
-            / stripsPerFrame;
-
-        % For each strip, take the previous strip's value and add the change
-        % per strip.
-        for stripNumber = (2:stripsPerFrame)
-            estimatedStripYLocations((frameNumber - 1) * stripsPerFrame + stripNumber) ...
-                = estimatedStripYLocations((frameNumber - 1) * stripsPerFrame + stripNumber - 1) ...
-                + changePerStrip;
-        end
-    end
-
-    % Scale back up
-    estimatedStripYLocations = (estimatedStripYLocations - 1) ...
-        * parametersStructure.scalingFactor + 1;
-end
-
->>>>>>> bb5ab86d
-%% Allow for aborting if not parallel processing
-global abortTriggered;
-
-% parfor does not support global variables.
-% cannot abort when run in parallel.
-if isempty(abortTriggered)
-    abortTriggered = false;
-end
-isSetView = true;
-
-%% Normalized cross-correlate each strip
-% Note that calculation for each array value does not end with this loop,
-% the logic below the loop in this section perform remaining operations on
-% the values but are done outside of the loop in order to take advantage of
-% vectorization (that is, if verbosity is not enabled since if it was, then
-% these operations must be computed immediately so that the correct eye
-% trace values can be plotted as early as possible).
-currFrameNumber = 0;
-<<<<<<< HEAD
-reader = VideoReader(videoInputPath);
-
-% Variable for fft corrmethod
-cache = struct; 
-
-% Variables for adaptive search:
-loc = (reader.Height / stripsPerFrame) / 2;
-
-% remember the last 4 velocities
-historyCapacity = 4;
-% velHistory will act as a circular queue, with the next to be deleted
-% marked by historyIndex.
-historyIndex = 2;
-velHistory = [reader.Height / stripsPerFrame];
-
-for stripNumber = (1:numberOfStrips)
-=======
-
-if writeResult
-    reader = VideoReader(inputVideo);
-else
-    
-end
-
-for stripNumber = 1:numberOfStrips
->>>>>>> bb5ab86d
-
-    if ~abortTriggered
-        
-        gpuTask = getCurrentTask;
-
-        % Note that only one core should use the GPU at a time.
-        % i.e. when processing multiple videos in parallel, only one should
-        % use GPU.
-        
-        rowNumber = floor(mod(stripNumber - 1, stripsPerFrame) * distanceBetweenStrips + 1);
-        % Edge case for if there is only strip per frame.
-        if isnan(rowNumber) && stripsPerFrame == 1
-            rowNumber = 1;
-        end
-        colNumber = 1;
-        frameNumber = floor((stripNumber-1) / stripsPerFrame + 1);
-
-        if frameNumber > currFrameNumber
-            currFrameNumber = frameNumber;
-            
-            if writeResult
-                frame = readFrame(reader);
-                if ndims(frame) == 3
-                    frame = rgb2gray(frame);
-                end
-            else
-                frame = inputVideo(1:end, 1:end, currFrameNumber);
-            end
-        end
-
-        if ismember(frameNumber, badFrames)
-            rawEyePositionTraces(stripNumber,:) = [NaN NaN];
-            peakValueArray(stripNumber) = NaN;
-            secondPeakValueArray(stripNumber) = NaN;
-            continue;
-        end
-
-        rowEnd = rowNumber + parametersStructure.stripHeight - 1;
-        columnEnd = colNumber + parametersStructure.stripWidth - 1;
-        strip = frame(rowNumber:rowEnd, colNumber:columnEnd);
-        
-        parametersStructure.stripNumber = stripNumber;  
-        parametersStructure.stripsPerFrame = stripsPerFrame;
-        
-        if adaptiveSearch
-
-<<<<<<< HEAD
-            % Cut out a smaller search window from correlation,
-            % centered around loc, and searchWindowHeight tall.
-            upperBound = floor(min(max(1, loc - searchWindowHeight/2)));
-            lowerBound = upperBound + searchWindowHeight - 1;
-            
-            if lowerBound > size(referenceFrame, 1)
-               lowerBound = size(referenceFrame, 1);
-               upperBound = lowerBound - searchWindowHeight + 1;
-            end
-
-            adaptedCorrelationMap = matchTemplateOCV( ...
-                strip, ...
-                referenceFrame(upperBound:lowerBound, 1:end), true);
-            
-            % Try to use adapted version of correlation map.
-            [xPeak, yPeak, peakValue, secondPeakValue] = ...
-                FindPeak(adaptedCorrelationMap, parametersStructure);
-
-            % See if adapted result is acceptable or not.
-            if ~enableGaussianFiltering && ...
-                    (peakValue <= 0 || secondPeakValue <= 0 ...
-                    || secondPeakValue / peakValue > maximumPeakRatio ...
-                    || peakValue < minimumPeakThreshold)
-                
-                isAcceptable = false;
-                
-            elseif enableGaussianFiltering % TODO, need to test.
-                % Middle row SDs in column 1, Middle column SDs in column 2.
-                middleRow = ...
-                    adaptedCorrelationMap(max(ceil(yPeak-...
-                        SDWindowSize/2/scalingFactor),...
-                        1): ...
-                    min(floor(yPeak+...
-                        SDWindowSize/2/scalingFactor),...
-                        size(adaptedCorrelationMap,1)), ...
-                        floor(xPeak));
-                middleCol = ...
-                    adaptedCorrelationMap(floor(yPeak), ...
-                    max(ceil(xPeak-...
-                        SDWindowSize/2/scalingFactor),...
-                        1): ...
-                    min(floor(xPeak+SDWindowSize/2/scalingFactor),...
-                        size(adaptedCorrelationMap,2)))';
-                
-                rowFit = fit(((1:size(middleRow,1))-ceil(size(middleRow,1)/2))', middleRow, 'gauss1');
-                colFit = fit(((1:size(middleCol,1))-ceil(size(middleCol,1)/2))', middleCol, 'gauss1');
-                
-                if rowFit.c1 > maximumSD || ...
-                    colFit.c1 > maximumSD || ...
-                    peakValue <= 0 || ...
-                    peakValue < minimumPeakThreshold
-                
-                    isAcceptable = false;
-                    
-                else
-                    isAcceptable = true;
-=======
-        if parametersStructure.adaptiveSearch ...
-                && ~isnan(estimatedStripYLocations(stripNumber))
-            % Cut out a smaller search window from correlation.
-            upperBound = floor(min(max(1, ...
-                estimatedStripYLocations(stripNumber) ...
-                - ((parametersStructure.searchWindowHeight - parametersStructure.stripHeight)/2)), ...
-                height));
-            lowerBound = floor(min(height, ...
-                estimatedStripYLocations(stripNumber) ...
-                + ((parametersStructure.searchWindowHeight - parametersStructure.stripHeight)/2) ...
-                + parametersStructure.stripHeight));
-            adaptedCorrelation = correlationMap(upperBound:lowerBound,1:end);
-            
-            try
-                % Try to use adapted version of correlation map.
-                [xPeak, yPeak, peakValue, secondPeakValue] = ...
-                    FindPeak(adaptedCorrelation, parametersStructure);
-  
-                % See if adapted result is acceptable or not.
-                if ~parametersStructure.enableGaussianFiltering && ...
-                        (peakValue <= 0 || secondPeakValue <= 0 ...
-                        || secondPeakValue / peakValue > parametersStructure.maximumPeakRatio ...
-                        || peakValue < parametersStructure.minimumPeakThreshold)
-                    % Not acceptable, try again in the catch block with full correlation map.
-                    error('Jumping to catch block immediately below.');
-                elseif parametersStructure.enableGaussianFiltering % TODO, need to test.
-                    % Middle row SDs in column 1, Middle column SDs in column 2.
-                    middleRow = ...
-                        adaptedCorrelation(max(ceil(yPeak-...
-                            parametersStructure.SDWindowSize/2/parametersStructure.scalingFactor),...
-                            1): ...
-                        min(floor(yPeak+...
-                            parametersStructure.SDWindowSize/2/parametersStructure.scalingFactor),...
-                            size(adaptedCorrelation,1)), ...
-                            floor(xPeak));
-                    middleCol = ...
-                        adaptedCorrelation(floor(yPeak), ...
-                        max(ceil(xPeak-...
-                            parametersStructure.SDWindowSize/2/parametersStructure.scalingFactor),...
-                            1): ...
-                        min(floor(xPeak+parametersStructure.SDWindowSize/2/parametersStructure.scalingFactor),...
-                            size(adaptedCorrelation,2)))';
-                    fitOutput = fit(((1:size(middleRow,1))-ceil(size(middleRow,1)/2))', middleRow, 'gauss1');
-                    isAcceptable = true;
-                    if fitOutput.c1 > parametersStructure.maximumSD
-                        isAcceptable = false;
-                    end
-                    fitOutput = fit(((1:size(middleCol,1))-ceil(size(middleCol,1)/2))', middleCol, 'gauss1');
-                    if fitOutput.c1 > parametersStructure.maximumSD
-                        isAcceptable = false;
-                    end
-                    clear fitOutput;
-                    if peakValue <= 0 ...
-                        || ~isAcceptable ...
-                        || peakValue < parametersStructure.minimumPeakThreshold
-                        % Not acceptable, try again in the catch block with full correlation map.
-                        error('Jumping to catch block immediately below.'); 
-                    end
->>>>>>> bb5ab86d
-                end
-                
-                % Do not re-use cached values here if also performing
-                % adaptive search.
-                if adaptiveSearch
-                    cache = struct;
-                end
-                
-                % It failed or was unacceptable, so use full correlation map.
-                if isequal(parametersStructure.corrMethod, 'normxcorr')
-                    correlationMap = normxcorr2(strip, referenceFrame);
-                elseif isequal(parametersStructure.corrMethod, 'mex')
-                    correlationMap = matchTemplateOCV(strip, referenceFrame, true);
-                elseif isequal(parametersStructure.corrMethod, 'fft')
-                    [correlationMap, cache] = FastStripCorrelation(strip, referenceFrame, cache, parameterStructure.downSampleFactor);
-                end
-                [xPeak, yPeak, peakValue, secondPeakValue] = ...
-                    FindPeak(correlationMap, parametersStructure);
-    
-                searchWindowsArray(stripNumber,:) = [NaN NaN];
-                
-                % Do not re-use cached values if also performing
-                % adaptive search.
-                if adaptiveSearch
-                    cache = struct;
-                end
-
-                clear rowFit;
-                clear colFit;
-            else
-                isAcceptable = true;
-            end
-            
-            correlationMap = adaptedCorrelationMap;
-            searchWindowsArray(stripNumber,:) = [upperBound lowerBound];
-        end
-        
-        % Either adaptive search failed, the result was unacceptable, or we
-        % didn't want to use adaptive search in the first place.
-        % So we use the full correlation map.
-        if ~adaptiveSearch || ~isAcceptable
-            upperBound = 1;
-
-            if isequal(parametersStructure.corrMethod, 'normxcorr')
-                correlationMap = normxcorr2(strip, referenceFrame);
-            elseif isequal(parametersStructure.corrMethod, 'mex')
-                correlationMap = matchTemplateOCV(strip, referenceFrame, true);
-            elseif isequal(parametersStructure.corrMethod, 'fft')
-                [correlationMap, cache] = FastStripCorrelation(strip, referenceFrame, cache, parametersStructure.downSampleFactor);
-            end
-            [xPeak, yPeak, peakValue, secondPeakValue] = ...
-                FindPeak(correlationMap, parametersStructure);
-
-            searchWindowsArray(stripNumber,:) = [NaN NaN];
-        end
-
-        % 2D Interpolation if enabled
-        if parametersStructure.enableSubpixelInterpolation
-            [interpolatedPeakCoordinates, statisticsStructure.errorStructure] = ...
-                Interpolation2D(correlationMap, [yPeak, xPeak], ...
-                parametersStructure.subpixelInterpolationParameters);
-
-            xPeak = interpolatedPeakCoordinates(2);
-            yPeak = interpolatedPeakCoordinates(1);      
-        end
-
-        % If GPU was used, transfer peak values and peak locations
-        if parametersStructure.enableGPU
-            xPeak = gather(xPeak, gpuTask.ID);
-            yPeak = gather(yPeak, gpuTask.ID);
-            peakValue = gather(peakValue, gpuTask.ID);
-            secondPeakValue = gather(secondPeakValue, gpuTask.ID);
-        end
-
-        if parametersStructure.enableGaussianFiltering
-            % Fit a gaussian in a pixel window around the identified peak.
-            % The pixel window is of size |parametersStructure.SDWindowSize|
-            %
-            % Take the middle row and the middle column, and fit a one-dimensional
-            % gaussian to both in order to get the standard deviations.
-            % Store results in statisticsStructure for choosing bad frames
-            % later.
-
-            % Middle row SDs in column 1, Middle column SDs in column 2.
-            middleRow = ...
-                correlationMap(max(ceil(yPeak-parametersStructure.SDWindowSize/2), 1): ...
-                min(floor(yPeak+parametersStructure.SDWindowSize/2), size(correlationMap,1)), ...
-                floor(xPeak));
-            middleCol = ...
-                correlationMap(floor(yPeak), ...
-                max(ceil(xPeak-parametersStructure.SDWindowSize/2), 1): ...
-                min(floor(xPeak+parametersStructure.SDWindowSize/2), size(correlationMap,2)))';
-            fitOutput = fit(((1:size(middleRow,1))-ceil(size(middleRow,1)/2))', middleRow, 'gauss1');
-            standardDeviationsArray(stripNumber, 1) = fitOutput.c1;
-            fitOutput = fit(((1:size(middleCol,1))-ceil(size(middleCol,1)/2))', middleCol, 'gauss1');
-            standardDeviationsArray(stripNumber, 2) = fitOutput.c1;
-            clear fitOutput;
-        end
-
-        % If these peaks are in terms of an adapted correlation map, restore it
-        % back to in terms of the full map.
-        yPeak = yPeak + upperBound - 1;
-        rawEyePositionTraces(stripNumber,:) = [xPeak yPeak];
-        
-        peakValueArray(stripNumber) = peakValue;
-        secondPeakValueArray(stripNumber) = secondPeakValue;
-        
-        % Update adaptive search variables for next iteration.
-        
-        % loc was our guess for yPeak. Adjust velocity accordingly.
-        % (This is how much we should have jumped from the previous yPeak
-        % to land precisely on the correct place.)
-        prevIndex = mod(historyIndex-2, historyCapacity) + 1;
-        velHistory(prevIndex) = velHistory(prevIndex) + yPeak - loc;
-        
-        % Replace the oldest velocity with the current average velocity.
-        velHistory(historyIndex) = mean(velHistory);
-        
-        % Advance to the next loc, based upon vel.
-        % (Wrapping back to the top of the frame as necessary.)
-        loc = yPeak + velHistory(historyIndex);
-        if mod(stripNumber, stripsPerFrame) == 0
-            loc = loc - size(referenceFrame, 1);
-        end
-        historyIndex = mod(historyIndex, historyCapacity) + 1;
-        
-        % Show surface plot for this correlation if verbosity enabled
-        if parametersStructure.enableVerbosity
-            if parametersStructure.enableGPU
-                correlationMap = gather(correlationMap, gpuTask.ID);
-            end
-            if isfield(parametersStructure, 'axesHandles')
-                axes(parametersStructure.axesHandles(1)); %#ok<*LAXES>
-                cla;
-                colormap(parametersStructure.axesHandles(1), 'default');
-                if isSetView
-                    view(3)
-                    isSetView = false;
-                end
-            else
-                figure(1);
-            end
-            
-            [surfX,surfY] = meshgrid( ...
-                1 : size(correlationMap, 2), ...
-                upperBound : upperBound + size(correlationMap,1) - 1);
-            surf(surfX, surfY, correlationMap, 'linestyle', 'none');
-            title([num2str(stripNumber) ' out of ' num2str(numberOfStrips)]);
-            xlim([1 size(correlationMap, 2)]);
-            ylim([upperBound upperBound + size(correlationMap,1) - 1]);
-            zlim([-1 1]);
-            xlabel('');
-            ylabel('');
-            legend('off');
-            
-            % Mark the identified peak on the plot with an arrow.
-            text(double(xPeak), double(yPeak), double(peakValue), ...
-                '\downarrow', 'Color', 'red', ...
-                'FontSize', 20, 'HorizontalAlignment', 'center', ...
-                'VerticalAlignment', 'bottom', 'FontWeight', 'bold');
-
-            drawnow;  
-        end
-<<<<<<< HEAD
-=======
- 
-        % If these peaks are in terms of an adapted correlation map, restore it
-        % back to in terms of the full map.
-        yPeak = yPeak + upperBound - 1;
-        rawEyePositionTraces(stripNumber,:) = [xPeak yPeak];
-        
-        peakValueArray(stripNumber) = peakValue;
-        secondPeakValueArray(stripNumber) = secondPeakValue;
-        
-        % We must subtract back out the expected strip coordinates in order
-        % to obtain the net movement (the net difference between no
-        % movement and the movement that was observed).
-        rawEyePositionTraces(stripNumber,1) = ...
-            rawEyePositionTraces(stripNumber,1) - colNumber;
-        rawEyePositionTraces(stripNumber,2) = ...
-            rawEyePositionTraces(stripNumber,2) - rowNumber;
->>>>>>> bb5ab86d
-
-        % If verbosity is enabled, also show eye trace plot with points
-        % being plotted as they become available.
-        if parametersStructure.enableVerbosity
-
-            % Adjust for padding offsets added by normalized cross-correlation.
-            % If we enable verbosity and demand that we plot the points as we
-            % go, then adjustments must be made here in order for the plot to
-            % be interpretable.
-            % Therefore, we will only perform these same operations after the
-            % loop to take advantage of vectorization only if they are not
-            % performed here, namely, if verbosity is not enabled and this
-            % if statement does not execute.
-<<<<<<< HEAD
-            if ~isequal(parametersStructure.corrMethod, 'fft')
-                rawEyePositionTraces(stripNumber,2) = ...
-                    rawEyePositionTraces(stripNumber,2) - (stripHeight - 1);
-                rawEyePositionTraces(stripNumber,1) = ...
-                    rawEyePositionTraces(stripNumber,1) - (stripWidth - 1);
-            end
-            
-            % Only scale up if downSampleFactor is > 1, since this means it
-            % was shrunk during correlation.
-            % If downSampleFactor was < 1, the images were thrown against a
-            % bernoulli mask, but remained the same overall dimension.
-            if parametersStructure.downSampleFactor > 1 && isequal(parametersStructure.corrMethod, 'fft')
-               rawEyePositionTraces(stripNumber, :) = rawEyePositionTraces(stripNumber, :) .* parametersStructure.downSampleFactor; 
-            end
-
-            % We must subtract back out the expected strip coordinates in order
-            % to obtain the net movement (the net difference between no
-            % movement and the movement that was observed).
-=======
-            rawEyePositionTraces(stripNumber,2) = ...
-                rawEyePositionTraces(stripNumber,2) - (parametersStructure.stripHeight - 1);
->>>>>>> bb5ab86d
-            rawEyePositionTraces(stripNumber,1) = ...
-                rawEyePositionTraces(stripNumber,1) - (parametersStructure.stripWidth - 1);
-
-            % Negate eye position traces to flip directions.
-            rawEyePositionTraces(stripNumber,:) = -rawEyePositionTraces(stripNumber,:);
-
-            if isfield(parametersStructure, 'axesHandles')
-                axes(parametersStructure.axesHandles(2));
-                colormap(parametersStructure.axesHandles(2), 'default');
-            else
-                figure(2);
-            end
-            plot(timeArray, rawEyePositionTraces);
-            title('Raw Eye Position Traces');
-            xlabel('Time (sec)');
-            ylabel('Eye Position Traces (pixels)');
-            legend('show');
-            legend('Horizontal Traces', 'Vertical Traces');
-        end
-    end
-end
-
-%% Adjust for padding offsets added by normalized cross-correlation.
-% Do this after the loop to take advantage of vectorization
-% Only run this section if verbosity was not enabled. If verbosity was
-% enabled, then these operations were already performed for each point
-% before it was plotted to the eye traces graph. If verbosity was not
-% enabled, then we do it now in order to take advantage of vectorization.
-<<<<<<< HEAD
-if ~enableVerbosity
-    if ~isequal(parametersStructure.corrMethod, 'fft')
-        rawEyePositionTraces(:,2) = ...
-            rawEyePositionTraces(:,2) - (stripHeight - 1);
-        rawEyePositionTraces(:,1) = ...
-            rawEyePositionTraces(:,1) - (stripWidth - 1);
-    end
-    
-    % Only scale up if downSampleFactor is > 1, since this means it
-    % was shrunk during correlation.
-    % If downSampleFactor was < 1, the images were thrown against a
-    % bernoulli mask, but remained the same overall dimension.
-    if parametersStructure.downSampleFactor > 1 && isequal(parametersStructure.corrMethod, 'fft')
-       rawEyePositionTraces = rawEyePositionTraces .* parametersStructure.downSampleFactor; 
-    end
-
-    % We must subtract back out the starting coordinates in order
-    % to obtain the net movement (comparing expected strip locations if
-    % there were no movement to observed location).
-    rawEyePositionTraces(:,1) = rawEyePositionTraces(:,1) - stripIndices(:,2);
-    rawEyePositionTraces(:,2) = rawEyePositionTraces(:,2) - stripIndices(:,1);
-=======
-if ~parametersStructure.enableVerbosity
-    rawEyePositionTraces(:,2) = ...
-        rawEyePositionTraces(:,2) - (parametersStructure.stripHeight - 1);
-    rawEyePositionTraces(:,1) = ...
-        rawEyePositionTraces(:,1) - (parametersStructure.stripWidth - 1);
->>>>>>> bb5ab86d
-
-    % Negate eye position traces to flip directions.
-    rawEyePositionTraces = -rawEyePositionTraces;
-end
-
-%% Populate statisticsStructure
-
-statisticsStructure.peakValues = peakValueArray;
-statisticsStructure.peakRatios = secondPeakValueArray ./ peakValueArray;
-statisticsStructure.searchWindows = searchWindowsArray;
-statisticsStructure.standardDeviations = standardDeviationsArray;
-
-%% Populate usefulEyePositionTraces
-
-if parametersStructure.enableGaussianFiltering
-    % Criteria for gaussian filtering method is to ensure that:
-    %   * the peak value is above a minimum threshold
-    %   * after a guassian is fitted in a 25x25 pixel window around the
-    %   identified peak, the standard deviation of the curve must be below
-    %   a maximum threshold in both the horizontal and vertical axes.
-    
-    % Determine which eye traces to throw out
-    % 1 = keep, 0 = toss
-    eyeTracesToKeep = (statisticsStructure.standardDeviations(:,1) <= parametersStructure.maximumSD)...
-        & (statisticsStructure.standardDeviations(:,2) <= parametersStructure.maximumSD)...
-        & (statisticsStructure.peakValues >= parametersStructure.minimumPeakThreshold);
-else
-    % Criteria for peak ratio method is to ensure that:
-    %   * the peak value is above a minimum threshold
-    %   * the ratio of the second peak to the first peak is smaller than a
-    %   maximum threshold (they must be sufficiently distinct).
-    
-    % Determine which eye traces to throw out
-    % 1 = keep, 0 = toss
-    eyeTracesToKeep = (statisticsStructure.peakRatios <= parametersStructure.maximumPeakRatio)...
-        & (statisticsStructure.peakValues >= parametersStructure.minimumPeakThreshold);
-end
-
-% multiply each component by 1 to keep eyePositionTraces or by NaN to toss.
-usefulEyePositionTraces = rawEyePositionTraces; % duplicate vector first
-usefulEyePositionTraces(~eyeTracesToKeep,:) = NaN;
-
-%% Plot Useful Eye Traces
-if ~abortTriggered && parametersStructure.enableVerbosity
-    if isfield(parametersStructure, 'axesHandles')
-        axes(parametersStructure.axesHandles(2));
-        colormap(parametersStructure.axesHandles(2), 'gray');
-    else
-        figure(3);
-    end
-    plot(timeArray, usefulEyePositionTraces);
-    title('Useful Eye Position Traces');
-    xlabel('Time (sec)');
-    ylabel('Eye Position Traces (pixels)');
-    legend('show');
-    legend('Horizontal Traces', 'Vertical Traces');
-    
-    if isfield(parametersStructure, 'axesHandles')
-        axes(parametersStructure.axesHandles(1));
-    else
-        figure(11);
-    end
-    cla;
-    
-    plot(timeArray, statisticsStructure.peakRatios); hold on;
-    plot(timeArray, statisticsStructure.peakValues);
-    title('Sample quality');
-    xlabel('Time (sec)');
-    legend('show');
-    legend('Peak ratio', 'Peak value');
-    ylim([0 1])
-    view(2);
-end
-
-%% Plot stimuli on reference frame
-if ~abortTriggered && parametersStructure.enableVerbosity
-    if isfield(parametersStructure, 'axesHandles')
-        axes(parametersStructure.axesHandles(3));
-        colormap(parametersStructure.axesHandles(3), 'gray');
-    else
-        figure(4);
-    end
-    
-    imshow(referenceFrame);
-    hold on;
-    
-    center = fliplr(size(referenceFrame)/2);
-    positionsToBePlotted = repmat(center, length(usefulEyePositionTraces),1) + usefulEyePositionTraces;
-    
-    scatter(positionsToBePlotted(:,1), positionsToBePlotted(:,2), 'y', 'o' , 'filled');
-    hold off;
-end
-
-%% Save to output mat file
-
-if writeResult && ~abortTriggered
-    
-    try
-        parametersStructure = rmfield(parametersStructure,'axesHandles'); 
-        parametersStructure = rmfield(parametersStructure,'commandWindowHandle'); 
-    catch
-    end
-    
-    % Save under file labeled 'final'.
-    if writeResult
-        eyePositionTraces = usefulEyePositionTraces; 
-        peakRatios = statisticsStructure.peakRatios; %#ok<NASGU>
-        save(outputFilePath, 'eyePositionTraces', 'rawEyePositionTraces', ...
-            'timeArray', 'parametersStructure', 'referenceFramePath', ...
-            'peakRatios');
-    end
-end
-
-%% Create stabilized video if requested
-if ~abortTriggered && parametersStructure.createStabilizedVideo
-    parametersStructure.positions = eyePositionTraces;
-    parametersStructure.time = timeArray;
-    StabilizeVideo(inputVideoPath, parametersStructure);
-end
+function [rawEyePositionTraces, usefulEyePositionTraces, timeArray, ...
+    statisticsStructure] = ...
+    StripAnalysis(inputVideo, referenceFrame, parametersStructure)
+%STRIP ANALYSIS Extract eye movements in units of pixels.
+%   Cross-correlation of horizontal strips with a pre-defined
+%   reference frame.
+%
+%   -----------------------------------
+%   Input
+%   -----------------------------------
+%   |inputVideo| is the path to the video or a matrix representation of the
+%   video that is already loaded into memory.
+%
+%   |referenceFrame| is the path to the reference frame or a matrix representation of the
+%   reference frame.
+%
+%   |parametersStructure| is a struct as specified below.
+%
+%   -----------------------------------
+%   Fields of the |parametersStructure| 
+%   -----------------------------------
+%   overwrite                       : set to true to overwrite existing files.
+%                                     Set to false to abort the function call if the
+%                                     files already exist. (default false)
+%   enableVerbosity                 : set to true to report back plots during execution.
+%                                     (default false)
+%   badFrames                       : vector containing the frame numbers of
+%                                     the blink frames. (default [])
+%   stripHeight                     : strip height to be used for strip
+%                                     analysis in pixels. (default 15)
+%   stripWidth                      : strip width to be used for strip
+%                                     analysis in pixels. Should be set to
+%                                     the width of each frame. (default 488)
+%   samplingRate                    : sampling rate of the video in Hz.
+%                                     (default 540)
+%   enableGaussianFiltering         : set to true to enable Gaussian filtering. 
+%                                     Set to false to disable. (default
+%                                     false)
+%   maximumSD                       : maximum standard deviation allowed when
+%                                     a gaussian is fitted around the 
+%                                     identified peak--strips with positions
+%                                     that have a standard deviation >
+%                                     maximumSD will be discarded.
+%                                     (relevant only when
+%                                     enableGaussianFiltering is true)
+%                                     (default 10)
+%   SDWindowSize                    : the size of the window to use when
+%                                     fitting the gaussian for maximumSD
+%                                     in pixels. (relevant only when
+%                                     enableGaussianFiltering is true)
+%                                     (default 25)
+%   maximumPeakRatio                : maximum peak ratio allowed between the
+%                                     highest and second-highest peak in a 
+%                                     correlation map--strips with positions
+%                                     that have a peak ratio >
+%                                     maximumPeakRatio will be discarded.
+%                                     (relevant only when
+%                                     enableGaussianFiltering is false)
+%                                     (default 0.8)
+%   minimumPeakThreshold            : the minimum value above which a peak
+%                                     needs to be in order to be considered 
+%                                     a valid correlation. (this applies
+%                                     regardless of enableGaussianFiltering)
+%                                     (default 0)
+%   adaptiveSearch                  : set to true to perform search on
+%                                     scaled down versions first in order
+%                                     to potentially improve computation
+%                                     time. (default false)
+%   scalingFactor                   : the factor to scale down by.
+%                                     (relevant only when adaptiveSearch is
+%                                     true) (default 8)
+%   searchWindowHeight              : the height of the search window to be
+%                                     used for adaptive search in pixels.
+%                                     (relevant only when adaptiveSearch is
+%                                     true) (default 79)
+%   enableSubpixelInterpolation     : set to true to estimate peak
+%                                     coordinates to a subpixel precision
+%                                     through interpolation. (default false)
+%   subpixelInterpolationParameters : see below. (relevant only if
+%                                     enableSubpixelInterpolation is true)
+%   createStabilizedVideo           : set to true to create a stabilized
+%                                     videos. (default false)
+%   axesHandles                     : axes handle for giving feedback. if not
+%                                     provided or empty, new figures are created.
+%                                     (relevant only when enableVerbosity is true)
+%   corrMethod                      : method to use for cross-correlation.
+%                                     you can choose from 'normxcorr' for
+%                                     matlab's built-in normxcorr2, 'mex'
+%                                     for opencv's correlation, or 'fft'
+%                                     for our custom-implemented fast
+%                                     correlation method.
+%   downSampleFactor                : only utilized for corrMethod of
+%                                     'fft'. If > 1, the reference frame
+%                                     and strips are shrunk by that factor
+%                                     prior to correlation. If < 1, every 
+%                                     other pixel of the reference frame
+%                                     is kept (in a checkerboard-like 
+%                                     pattern). (default 1)
+%
+%   -----------------------------------
+%   Fields of the |subpixelInterpolationParameters|
+%   -----------------------------------
+%   neighborhoodSize                : the length of one of the sides of the
+%                                     neighborhood area over which
+%                                     interpolation is to be performed over
+%                                     in pixels. (default 7)
+%   subpixelDepth                   : the scaling of the desired level of
+%                                     subpixel depth. (default 2)
+%
+%   -----------------------------------
+%   Example usage
+%   -----------------------------------
+%       inputVideo = 'MyVid.avi';
+%       load('MyVid_refFrame.mat');
+%       parametersStructure.overwrite = true;
+%       parametersStructure.enableVerbosity = true;
+%       parametersStructure.stripHeight = 15;
+%       parametersStructure.stripWidth = 488;
+%       parametersStructure.samplingRate = 540;
+%       parametersStructure.enableGaussianFiltering = false;
+%       parametersStructure.maximumPeakRatio = 0.8;
+%       parametersStructure.minimumPeakThreshold = 0;
+%       parametersStructure.adaptiveSearch = false;
+%       parametersStructure.enableSubpixelInterpolation = true;
+%       parametersStructure.subpixelInterpolationParameters.neighborhoodSize
+%           = 7;
+%       parametersStructure.subpixelInterpolationParameters.subpixelDepth ...
+%           = 2;
+%       parametersStructure.createStabilizedVideo = false;
+%       [rawEyePositionTraces, usefulEyePositionTraces, timeArray, statisticsStructure] = ...
+%           StripAnalysis(inputVideo, referenceFrame, parametersStructure);
+
+%% Determine inputVideo type.
+if ischar(inputVideo)
+    % A path was passed in.
+    % Read the video and once finished with this module, write the result.
+    writeResult = true;
+else
+    % A video matrix was passed in.
+    % Do not write the result; return it instead.
+    writeResult = false;
+end
+
+%% Set parameters to defaults if not specified.
+
+% Default frame rate if a matrix representation of the video passed in.
+% Users may also specify custom frame rate via parametersStructure.
+if ~writeResult && ~isfield(parametersStructure, 'FrameRate')
+    parametersStructure.FrameRate = 30;
+    RevasWarning('using default parameter for FrameRate', parametersStructure);
+end
+
+% If referenceFrame is a character array, then a path was passed in.
+if ischar(referenceFrame)
+    % Reference Frame Path is needed because it is written to the file in
+    % the end.
+    referenceFramePath = referenceFrame;
+ 
+    success = false;
+    data = load(referenceFramePath, 'refFrame');
+    if isfield(data, 'refFrame')
+        referenceFrame = data.refFrame;
+        success = true;
+    end
+    
+    data = load(referenceFramePath, 'coarseRefFrame');
+    if isfield(data, 'coarseRefFrame')
+        referenceFrame = data.coarseRefFrame;
+        success = true;
+    end
+    
+    if ~success
+        error(['No reference frame could be loaded from ' referenceFramePath]);
+    end
+    
+    clear data
+    clear success
+else
+    referenceFramePath = '';
+end
+if ~ismatrix(referenceFrame)
+    error('Invalid Input for referenceFrame (it was not a 2D array)');
+end
+
+% Identify which frames are bad frames
+% The filename is unknown if a raw array was passed in.
+if ~isfield(parametersStructure, 'badFrames')
+    if writeResult
+        blinkFramesPath = Filename(inputVideo, 'blink');
+    else
+        blinkFramesPath = fullfile(pwd, '.blinkframes.mat');
+    end
+    
+    try
+        load(blinkFramesPath, 'badFrames');
+    catch
+        badFrames = [];
+    end
+else
+   badFrames = parametersStructure.badFrames;
+end
+
+if ~isfield(parametersStructure, 'stripHeight')
+    parametersStructure.stripHeight = 15;
+    RevasMessage('using default parameter for stripHeight');
+else
+    if ~IsNaturalNumber(parametersStructure.stripHeight)
+        error('stripHeight must be a natural number');
+    end
+end
+
+if ~isfield(parametersStructure, 'stripWidth') && writeResult
+    reader = VideoReader(inputVideo);
+    parametersStructure.stripWidth = reader.Width;
+    RevasMessage('using default parameter for stripWidth');
+elseif ~isfield(parametersStructure, 'stripWidth') && ~writeResult
+    parametersStructure.stripWidth = size(inputVideo, 2);
+    RevasMessage('using default parameter for stripWidth');
+else
+    if ~IsNaturalNumber(parametersStructure.stripWidth)
+        error('stripWidth must be a natural number');
+    end
+end
+
+if ~isfield(parametersStructure, 'samplingRate')
+    parametersStructure.samplingRate = 540;
+    RevasMessage('using default parameter for samplingRate');
+else
+    if ~IsNaturalNumber(parametersStructure.samplingRate)
+        error('samplingRate must be a natural number');
+    end
+end
+
+if ~isfield(parametersStructure, 'enableGaussianFiltering')
+    parametersStructure.enableGaussianFiltering = false;
+else
+    if ~islogical(parametersStructure.enableGaussianFiltering)
+        error('enableGaussianFiltering must be a logical');
+    end
+end
+
+if ~isfield(parametersStructure, 'maximumSD')
+    parametersStructure.maximumSD = 10;
+    RevasMessage('using default parameter for maximumSD');
+else
+    if ~IsPositiveRealNumber(parametersStructure.maximumSD)
+        error('maximumSD must be a positive, real number');
+    end
+end
+
+if ~isfield(parametersStructure, 'SDWindowSize')
+    parametersStructure.SDWindowSize = 25;
+    RevasMessage('using default parameter for SDWindowSize');
+else
+    if ~IsNaturalNumber(parametersStructure.SDWindowSize)
+        error('SDWindowSize must be a natural number');
+    end
+end
+
+if ~isfield(parametersStructure, 'maximumPeakRatio')
+    parametersStructure.maximumPeakRatio = 0.8;
+    RevasMessage('using default parameter for maximumPeakRatio');
+else
+    if ~IsPositiveRealNumber(parametersStructure.maximumPeakRatio)
+        error('maximumPeakRatio must be a positive, real number');
+    end
+end
+
+if ~isfield(parametersStructure, 'minimumPeakThreshold')
+    parametersStructure.minimumPeakThreshold = 0;
+    RevasMessage('using default parameter for minimumPeakThreshold');
+else
+    if ~IsNonNegativeRealNumber(parametersStructure.minimumPeakThreshold)
+        error('minimumPeakThreshold must be a non-negative, real number');
+    end
+end
+
+if ~isfield(parametersStructure, 'adaptiveSearch')
+    parametersStructure.adaptiveSearch = false;
+else
+    if ~islogical(parametersStructure.adaptiveSearch)
+        error('adaptiveSearch must be a logical');
+    end
+end
+
+if ~isfield(parametersStructure, 'scalingFactor')
+    parametersStructure.scalingFactor = 10;
+    RevasMessage('using default parameter for scalingFactor');
+else
+    if ~IsPositiveRealNumber(parametersStructure.scalingFactor)
+        error('scalingFactor must be a positive, real number');
+    end
+end
+
+if ~isfield(parametersStructure, 'searchWindowHeight')
+    parametersStructure.searchWindowHeight = 79;
+    RevasMessage('using default parameter for searchWindowHeight');
+else
+    if ~IsNaturalNumber(parametersStructure.searchWindowHeight)
+        error('searchWindowHeight must be a natural number');
+    end
+end
+
+if ~isfield(parametersStructure, 'enableSubpixelInterpolation')
+    parametersStructure.enableSubpixelInterpolation = false;
+else
+    if ~islogical(parametersStructure.enableSubpixelInterpolation)
+        error('enableSubpixelInterpolation must be a logical');
+    end
+end
+
+if ~isfield(parametersStructure, 'subpixelInterpolationParameters')
+   parametersStructure.subpixelInterpolationParameters = struct;
+   parametersStructure.subpixelInterpolationParameters.neighborhoodSize = 7;
+   parametersStructure.subpixelInterpolationParameters.subpixelDepth = 2;
+   RevasMessage('using default parameter for subpixelInterpolationParameters');
+else
+    if ~isstruct(parametersStructure.subpixelInterpolationParameters)
+       error('subpixelInterpolationParameters must be a struct');
+    else
+       if ~isfield(parametersStructure.subpixelInterpolationParameters, 'neighborhoodSize')
+           parametersStructure.subpixelInterpolationParameters.neighborhoodSize = 7;
+           RevasMessage('using default parameter for neighborhoodSize');
+       else
+           parametersStructure.subpixelInterpolationParameters.neighborhoodSize = parametersStructure.subpixelInterpolationParameters.neighborhoodSize;
+           if ~IsNaturalNumber(parametersStructure.subpixelInterpolationParameters.neighborhoodSize)
+               error('subpixelInterpolationParameters.neighborhoodSize must be a natural number');
+           end
+       end
+       if ~isfield(parametersStructure.subpixelInterpolationParameters, 'subpixelDepth')
+           parametersStructure.subpixelInterpolationParameters.subpixelDepth = 2;
+           RevasMessage('using default parameter for subpixelDepth');
+       else
+           parametersStructure.subpixelInterpolationParameters.subpixelDepth = parametersStructure.subpixelInterpolationParameters.subpixelDepth;
+           if ~IsPositiveRealNumber(parametersStructure.subpixelInterpolationParameters.subpixelDepth)
+               error('subpixelInterpolationParameters.subpixelDepth must be a positive, real number');
+           end
+       end
+    end
+end
+
+if ~isfield(parametersStructure, 'enableVerbosity')
+   parametersStructure.enableVerbosity = false; 
+else
+   if ~islogical(parametersStructure.enableVerbosity)
+        error('enableVerbosity must be a logical');
+   end
+end
+
+if ~isfield(parametersStructure, 'createStabilizedVideo')
+    parametersStructure.createStabilizedVideo = false;
+else
+    if ~islogical(parametersStructure.createStabilizedVideo)
+        error('createStabilizedVideo must be a logical');
+    end
+end
+
+if ~isfield(parametersStructure, 'enableGPU')
+    parametersStructure.enableGPU = false;
+else
+    if ~islogical(parametersStructure.enableGPU)
+        error('enableGPU must be a logical');
+    end
+end
+parametersStructure.enableGPU = (gpuDeviceCount > 0) & parametersStructure.enableGPU;
+
+if ~isfield(parametersStructure, 'corrMethod')
+    parametersStructure.corrMethod = 'mex';
+end
+
+if ~isfield(parametersStructure, 'downSampleFactor')
+    parametersStructure.downSampleFactor = 1;
+end
+
+%% Handle overwrite scenarios.
+
+if writeResult
+    outputFilePath = Filename(inputVideo, 'usefultraces', parametersStructure.samplingRate);
+
+    if ~exist(outputFilePath, 'file')
+        % left blank to continue without issuing RevasMessage in this case
+    elseif ~isfield(parametersStructure, 'overwrite') || ~parametersStructure.overwrite
+        RevasMessage(['StripAnalysis() did not execute because it would overwrite existing file. (' outputFilePath ')'], parametersStructure);
+        rawEyePositionTraces = [];
+        usefulEyePositionTraces = [];
+        timeArray = [];
+        statisticsStructure = struct();
+        return;
+    else
+        RevasMessage(['StripAnalysis() is proceeding and overwriting an existing file. (' outputFilePath ')'], parametersStructure);  
+    end
+end
+
+%% Preallocation and variable setup
+
+if writeResult
+    reader = VideoReader(inputVideo);
+    numberOfFrames = reader.FrameRate * reader.Duration;
+    height = reader.Height;
+    parametersStructure.FrameRate = reader.FrameRate;
+else
+    [height, ~, numberOfFrames] = size(inputVideo);
+end
+    
+stripsPerFrame = round(parametersStructure.samplingRate / parametersStructure.FrameRate);
+distanceBetweenStrips = (height - parametersStructure.stripHeight)...
+    / (stripsPerFrame - 1);
+numberOfStrips = stripsPerFrame * numberOfFrames;
+
+% two columns for horizontal and vertical movements
+rawEyePositionTraces = NaN(numberOfStrips, 2);
+
+% arrays for peak and second highest peak values
+peakValueArray = zeros(numberOfStrips, 1);
+secondPeakValueArray = zeros(numberOfStrips, 1);
+
+% array for standard deviations (used for gaussian peaks approach)
+standardDeviationsArray = NaN(numberOfStrips, 2);
+
+% array for search windows
+searchWindowsArray = NaN(numberOfStrips, 2);
+
+%% Populate time array
+timeArray = (1:numberOfStrips)' / parametersStructure.samplingRate;
+
+%% GPU Preparation
+% *** TODO: need GPU device to confirm ***
+% Check if a GPU device is connected. If so, run calculations on the GPU
+% (if enabled by the user).
+if parametersStructure.enableGPU
+    referenceFrame = gpuArray(referenceFrame);
+end
+
+%% Allow for aborting if not parallel processing
+global abortTriggered;
+
+% parfor does not support global variables.
+% cannot abort when run in parallel.
+if isempty(abortTriggered)
+    abortTriggered = false;
+end
+isSetView = true;
+
+%% Normalized cross-correlate each strip
+% Note that calculation for each array value does not end with this loop,
+% the logic below the loop in this section perform remaining operations on
+% the values but are done outside of the loop in order to take advantage of
+% vectorization (that is, if verbosity is not enabled since if it was, then
+% these operations must be computed immediately so that the correct eye
+% trace values can be plotted as early as possible).
+currFrameNumber = 0;
+
+if writeResult
+    reader = VideoReader(inputVideo);
+else
+    
+end
+
+% Variable for fft corrmethod
+cache = struct; 
+
+% Variables for adaptive search:
+loc = (height / stripsPerFrame) / 2;
+% remember the last 4 velocities
+historyCapacity = 4;
+% velHistory will act as a circular queue, with the next to be deleted
+% marked by historyIndex.
+historyIndex = 2;
+velHistory = [height / stripsPerFrame];
+
+for stripNumber = 1:numberOfStrips
+
+    if ~abortTriggered
+        
+        gpuTask = getCurrentTask;
+
+        % Note that only one core should use the GPU at a time.
+        % i.e. when processing multiple videos in parallel, only one should
+        % use GPU.
+        
+        rowNumber = floor(mod(stripNumber - 1, stripsPerFrame) * distanceBetweenStrips + 1);
+        % Edge case for if there is only strip per frame.
+        if isnan(rowNumber) && stripsPerFrame == 1
+            rowNumber = 1;
+        end
+        colNumber = 1;
+        frameNumber = floor((stripNumber-1) / stripsPerFrame + 1);
+
+        if frameNumber > currFrameNumber
+            currFrameNumber = frameNumber;
+            
+            if writeResult
+                frame = readFrame(reader);
+                if ndims(frame) == 3
+                    frame = rgb2gray(frame);
+                end
+            else
+                frame = inputVideo(1:end, 1:end, currFrameNumber);
+            end
+        end
+
+        if ismember(frameNumber, badFrames)
+            rawEyePositionTraces(stripNumber,:) = [NaN NaN];
+            peakValueArray(stripNumber) = NaN;
+            secondPeakValueArray(stripNumber) = NaN;
+            continue;
+        end
+
+        rowEnd = rowNumber + parametersStructure.stripHeight - 1;
+        columnEnd = colNumber + parametersStructure.stripWidth - 1;
+        strip = frame(rowNumber:rowEnd, colNumber:columnEnd);
+        
+        parametersStructure.stripNumber = stripNumber;  
+        parametersStructure.stripsPerFrame = stripsPerFrame;
+        
+        if parametersStructure.adaptiveSearch
+
+            % Cut out a smaller search window from correlation,
+            % centered around loc, and searchWindowHeight tall.
+            upperBound = floor(min(max(1, loc - parametersStructure.searchWindowHeight/2)));
+            lowerBound = upperBound + parametersStructure.searchWindowHeight - 1;
+            
+            if lowerBound > size(referenceFrame, 1)
+               lowerBound = size(referenceFrame, 1);
+               upperBound = lowerBound - parametersStructure.searchWindowHeight + 1;
+            end
+
+            adaptedCorrelationMap = matchTemplateOCV( ...
+                strip, ...
+                referenceFrame(upperBound:lowerBound, 1:end), true);
+            
+            % Try to use adapted version of correlation map.
+            [xPeak, yPeak, peakValue, secondPeakValue] = ...
+                FindPeak(adaptedCorrelationMap, parametersStructure);
+
+            % See if adapted result is acceptable or not.
+            if ~parametersStructure.enableGaussianFiltering && ...
+                    (peakValue <= 0 || secondPeakValue <= 0 ...
+                    || secondPeakValue / peakValue > parametersStructure.maximumPeakRatio ...
+                    || peakValue < parametersStructure.minimumPeakThreshold)
+                
+                isAcceptable = false;
+                
+            elseif parametersStructure.enableGaussianFiltering % TODO, need to test.
+                % Middle row SDs in column 1, Middle column SDs in column 2.
+                middleRow = ...
+                    adaptedCorrelationMap(max(ceil(yPeak-...
+                        SDWindowSize/2/scalingFactor),...
+                        1): ...
+                    min(floor(yPeak+...
+                        SDWindowSize/2/scalingFactor),...
+                        size(adaptedCorrelationMap,1)), ...
+                        floor(xPeak));
+                middleCol = ...
+                    adaptedCorrelationMap(floor(yPeak), ...
+                    max(ceil(xPeak-...
+                        SDWindowSize/2/scalingFactor),...
+                        1): ...
+                    min(floor(xPeak+SDWindowSize/2/scalingFactor),...
+                        size(adaptedCorrelationMap,2)))';
+                
+                rowFit = fit(((1:size(middleRow,1))-ceil(size(middleRow,1)/2))', middleRow, 'gauss1');
+                colFit = fit(((1:size(middleCol,1))-ceil(size(middleCol,1)/2))', middleCol, 'gauss1');
+                
+                if rowFit.c1 > parametersStructure.maximumSD || ...
+                    colFit.c1 > parametersStructure.maximumSD || ...
+                    peakValue <= 0 || ...
+                    peakValue < parametersStructure.minimumPeakThreshold
+                
+                    isAcceptable = false;
+                    
+                else
+                    isAcceptable = true;
+                end
+                
+                % Do not re-use cached values here if also performing
+                % adaptive search.
+                if parametersStructure.adaptiveSearch
+                    cache = struct;
+                end
+                
+                % It failed or was unacceptable, so use full correlation map.
+                if isequal(parametersStructure.corrMethod, 'normxcorr')
+                    correlationMap = normxcorr2(strip, referenceFrame);
+                elseif isequal(parametersStructure.corrMethod, 'mex')
+                    correlationMap = matchTemplateOCV(strip, referenceFrame, true);
+                elseif isequal(parametersStructure.corrMethod, 'fft')
+                    [correlationMap, cache] = FastStripCorrelation(strip, referenceFrame, cache, parameterStructure.downSampleFactor);
+                end
+                [xPeak, yPeak, peakValue, secondPeakValue] = ...
+                    FindPeak(correlationMap, parametersStructure);
+    
+                searchWindowsArray(stripNumber,:) = [NaN NaN];
+                
+                % Do not re-use cached values if also performing
+                % adaptive search.
+                if parametersStructure.adaptiveSearch
+                    cache = struct;
+                end
+
+                clear rowFit;
+                clear colFit;
+            else
+                isAcceptable = true;
+            end
+            
+            correlationMap = adaptedCorrelationMap;
+            searchWindowsArray(stripNumber,:) = [upperBound lowerBound];
+        end
+        
+        % Either adaptive search failed, the result was unacceptable, or we
+        % didn't want to use adaptive search in the first place.
+        % So we use the full correlation map.
+        if ~parametersStructure.adaptiveSearch || ~isAcceptable
+            upperBound = 1;
+
+            if isequal(parametersStructure.corrMethod, 'normxcorr')
+                correlationMap = normxcorr2(strip, referenceFrame);
+            elseif isequal(parametersStructure.corrMethod, 'mex')
+                correlationMap = matchTemplateOCV(strip, referenceFrame, true);
+            elseif isequal(parametersStructure.corrMethod, 'fft')
+                [correlationMap, cache] = FastStripCorrelation(strip, referenceFrame, cache, parametersStructure.downSampleFactor);
+            end
+            [xPeak, yPeak, peakValue, secondPeakValue] = ...
+                FindPeak(correlationMap, parametersStructure);
+
+            searchWindowsArray(stripNumber,:) = [NaN NaN];
+        end
+
+        % 2D Interpolation if enabled
+        if parametersStructure.enableSubpixelInterpolation
+            [interpolatedPeakCoordinates, statisticsStructure.errorStructure] = ...
+                Interpolation2D(correlationMap, [yPeak, xPeak], ...
+                parametersStructure.subpixelInterpolationParameters);
+
+            xPeak = interpolatedPeakCoordinates(2);
+            yPeak = interpolatedPeakCoordinates(1);      
+        end
+
+        % If GPU was used, transfer peak values and peak locations
+        if parametersStructure.enableGPU
+            xPeak = gather(xPeak, gpuTask.ID);
+            yPeak = gather(yPeak, gpuTask.ID);
+            peakValue = gather(peakValue, gpuTask.ID);
+            secondPeakValue = gather(secondPeakValue, gpuTask.ID);
+        end
+
+        if parametersStructure.enableGaussianFiltering
+            % Fit a gaussian in a pixel window around the identified peak.
+            % The pixel window is of size |parametersStructure.SDWindowSize|
+            %
+            % Take the middle row and the middle column, and fit a one-dimensional
+            % gaussian to both in order to get the standard deviations.
+            % Store results in statisticsStructure for choosing bad frames
+            % later.
+
+            % Middle row SDs in column 1, Middle column SDs in column 2.
+            middleRow = ...
+                correlationMap(max(ceil(yPeak-parametersStructure.SDWindowSize/2), 1): ...
+                min(floor(yPeak+parametersStructure.SDWindowSize/2), size(correlationMap,1)), ...
+                floor(xPeak));
+            middleCol = ...
+                correlationMap(floor(yPeak), ...
+                max(ceil(xPeak-parametersStructure.SDWindowSize/2), 1): ...
+                min(floor(xPeak+parametersStructure.SDWindowSize/2), size(correlationMap,2)))';
+            fitOutput = fit(((1:size(middleRow,1))-ceil(size(middleRow,1)/2))', middleRow, 'gauss1');
+            standardDeviationsArray(stripNumber, 1) = fitOutput.c1;
+            fitOutput = fit(((1:size(middleCol,1))-ceil(size(middleCol,1)/2))', middleCol, 'gauss1');
+            standardDeviationsArray(stripNumber, 2) = fitOutput.c1;
+            clear fitOutput;
+        end
+
+        % If these peaks are in terms of an adapted correlation map, restore it
+        % back to in terms of the full map.
+        yPeak = yPeak + upperBound - 1;
+        rawEyePositionTraces(stripNumber,:) = [xPeak yPeak];
+        
+        peakValueArray(stripNumber) = peakValue;
+        secondPeakValueArray(stripNumber) = secondPeakValue;
+        
+        % Update adaptive search variables for next iteration.
+        
+        % loc was our guess for yPeak. Adjust velocity accordingly.
+        % (This is how much we should have jumped from the previous yPeak
+        % to land precisely on the correct place.)
+        prevIndex = mod(historyIndex-2, historyCapacity) + 1;
+        velHistory(prevIndex) = velHistory(prevIndex) + yPeak - loc;
+        
+        % Replace the oldest velocity with the current average velocity.
+        velHistory(historyIndex) = mean(velHistory);
+        
+        % Advance to the next loc, based upon vel.
+        % (Wrapping back to the top of the frame as necessary.)
+        loc = yPeak + velHistory(historyIndex);
+        if mod(stripNumber, stripsPerFrame) == 0
+            loc = loc - size(referenceFrame, 1);
+        end
+        historyIndex = mod(historyIndex, historyCapacity) + 1;
+        
+        % We must subtract back out the expected strip coordinates in order
+        % to obtain the net movement (the net difference between no
+        % movement and the movement that was observed).
+        rawEyePositionTraces(stripNumber,1) = ...
+            rawEyePositionTraces(stripNumber,1) - colNumber;
+        rawEyePositionTraces(stripNumber,2) = ...
+            rawEyePositionTraces(stripNumber,2) - rowNumber;
+        
+        % Show surface plot for this correlation if verbosity enabled
+        if parametersStructure.enableVerbosity
+            if parametersStructure.enableGPU
+                correlationMap = gather(correlationMap, gpuTask.ID);
+            end
+            if isfield(parametersStructure, 'axesHandles')
+                axes(parametersStructure.axesHandles(1)); %#ok<*LAXES>
+                cla;
+                colormap(parametersStructure.axesHandles(1), 'default');
+                if isSetView
+                    view(3)
+                    isSetView = false;
+                end
+            else
+                figure(1);
+            end
+            
+            [surfX,surfY] = meshgrid( ...
+                1 : size(correlationMap, 2), ...
+                upperBound : upperBound + size(correlationMap,1) - 1);
+            surf(surfX, surfY, correlationMap, 'linestyle', 'none');
+            title([num2str(stripNumber) ' out of ' num2str(numberOfStrips)]);
+            xlim([1 size(correlationMap, 2)]);
+            ylim([upperBound upperBound + size(correlationMap,1) - 1]);
+            zlim([-1 1]);
+            xlabel('');
+            ylabel('');
+            legend('off');
+            
+            % Mark the identified peak on the plot with an arrow.
+            text(double(xPeak), double(yPeak), double(peakValue), ...
+                '\downarrow', 'Color', 'red', ...
+                'FontSize', 20, 'HorizontalAlignment', 'center', ...
+                'VerticalAlignment', 'bottom', 'FontWeight', 'bold');
+
+            drawnow;  
+        end
+
+        % If verbosity is enabled, also show eye trace plot with points
+        % being plotted as they become available.
+        if parametersStructure.enableVerbosity
+
+            % Adjust for padding offsets added by normalized cross-correlation.
+            % If we enable verbosity and demand that we plot the points as we
+            % go, then adjustments must be made here in order for the plot to
+            % be interpretable.
+            % Therefore, we will only perform these same operations after the
+            % loop to take advantage of vectorization only if they are not
+            % performed here, namely, if verbosity is not enabled and this
+            % if statement does not execute.
+            if ~isequal(parametersStructure.corrMethod, 'fft')
+                rawEyePositionTraces(stripNumber,2) = ...
+                    rawEyePositionTraces(stripNumber,2) - (parametersStructure.stripHeight - 1);
+                rawEyePositionTraces(stripNumber,1) = ...
+                    rawEyePositionTraces(stripNumber,1) - (parametersStructure.stripWidth - 1);
+            end
+            
+            % Only scale up if downSampleFactor is > 1, since this means it
+            % was shrunk during correlation.
+            % If downSampleFactor was < 1, the images were thrown against a
+            % bernoulli mask, but remained the same overall dimension.
+            if parametersStructure.downSampleFactor > 1 && isequal(parametersStructure.corrMethod, 'fft')
+               rawEyePositionTraces(stripNumber, :) = rawEyePositionTraces(stripNumber, :) .* parametersStructure.downSampleFactor; 
+            end
+
+            % We must subtract back out the expected strip coordinates in order
+            % to obtain the net movement (the net difference between no
+            % movement and the movement that was observed).
+            rawEyePositionTraces(stripNumber,1) = ...
+                rawEyePositionTraces(stripNumber,1) - (parametersStructure.stripWidth - 1);
+
+            % Negate eye position traces to flip directions.
+            rawEyePositionTraces(stripNumber,:) = -rawEyePositionTraces(stripNumber,:);
+
+            if isfield(parametersStructure, 'axesHandles')
+                axes(parametersStructure.axesHandles(2));
+                colormap(parametersStructure.axesHandles(2), 'default');
+            else
+                figure(2);
+            end
+            plot(timeArray, rawEyePositionTraces);
+            title('Raw Eye Position Traces');
+            xlabel('Time (sec)');
+            ylabel('Eye Position Traces (pixels)');
+            legend('show');
+            legend('Horizontal Traces', 'Vertical Traces');
+        end
+    end
+end
+
+%% Adjust for padding offsets added by normalized cross-correlation.
+% Do this after the loop to take advantage of vectorization
+% Only run this section if verbosity was not enabled. If verbosity was
+% enabled, then these operations were already performed for each point
+% before it was plotted to the eye traces graph. If verbosity was not
+% enabled, then we do it now in order to take advantage of vectorization.
+if ~parametersStructure.enableVerbosity
+    if ~isequal(parametersStructure.corrMethod, 'fft')
+        rawEyePositionTraces(:,2) = ...
+            rawEyePositionTraces(:,2) - (parametersStructure.stripHeight - 1);
+        rawEyePositionTraces(:,1) = ...
+            rawEyePositionTraces(:,1) - (parametersStructure.stripWidth - 1);
+    end
+    
+    % Only scale up if downSampleFactor is > 1, since this means it
+    % was shrunk during correlation.
+    % If downSampleFactor was < 1, the images were thrown against a
+    % checkboard mask, but remained the same overall dimension.
+    if parametersStructure.downSampleFactor > 1 && isequal(parametersStructure.corrMethod, 'fft')
+       rawEyePositionTraces = rawEyePositionTraces .* parametersStructure.downSampleFactor; 
+    end
+
+    % Negate eye position traces to flip directions.
+    rawEyePositionTraces = -rawEyePositionTraces;
+end
+
+%% Populate statisticsStructure
+
+statisticsStructure.peakValues = peakValueArray;
+statisticsStructure.peakRatios = secondPeakValueArray ./ peakValueArray;
+statisticsStructure.searchWindows = searchWindowsArray;
+statisticsStructure.standardDeviations = standardDeviationsArray;
+
+%% Populate usefulEyePositionTraces
+
+if parametersStructure.enableGaussianFiltering
+    % Criteria for gaussian filtering method is to ensure that:
+    %   * the peak value is above a minimum threshold
+    %   * after a guassian is fitted in a 25x25 pixel window around the
+    %   identified peak, the standard deviation of the curve must be below
+    %   a maximum threshold in both the horizontal and vertical axes.
+    
+    % Determine which eye traces to throw out
+    % 1 = keep, 0 = toss
+    eyeTracesToKeep = (statisticsStructure.standardDeviations(:,1) <= parametersStructure.maximumSD)...
+        & (statisticsStructure.standardDeviations(:,2) <= parametersStructure.maximumSD)...
+        & (statisticsStructure.peakValues >= parametersStructure.minimumPeakThreshold);
+else
+    % Criteria for peak ratio method is to ensure that:
+    %   * the peak value is above a minimum threshold
+    %   * the ratio of the second peak to the first peak is smaller than a
+    %   maximum threshold (they must be sufficiently distinct).
+    
+    % Determine which eye traces to throw out
+    % 1 = keep, 0 = toss
+    eyeTracesToKeep = (statisticsStructure.peakRatios <= parametersStructure.maximumPeakRatio)...
+        & (statisticsStructure.peakValues >= parametersStructure.minimumPeakThreshold);
+end
+
+% multiply each component by 1 to keep eyePositionTraces or by NaN to toss.
+usefulEyePositionTraces = rawEyePositionTraces; % duplicate vector first
+usefulEyePositionTraces(~eyeTracesToKeep,:) = NaN;
+
+%% Plot Useful Eye Traces
+if ~abortTriggered && parametersStructure.enableVerbosity
+    if isfield(parametersStructure, 'axesHandles')
+        axes(parametersStructure.axesHandles(2));
+        colormap(parametersStructure.axesHandles(2), 'gray');
+    else
+        figure(3);
+    end
+    plot(timeArray, usefulEyePositionTraces);
+    title('Useful Eye Position Traces');
+    xlabel('Time (sec)');
+    ylabel('Eye Position Traces (pixels)');
+    legend('show');
+    legend('Horizontal Traces', 'Vertical Traces');
+    
+    if isfield(parametersStructure, 'axesHandles')
+        axes(parametersStructure.axesHandles(1));
+    else
+        figure(11);
+    end
+    cla;
+    
+    plot(timeArray, statisticsStructure.peakRatios); hold on;
+    plot(timeArray, statisticsStructure.peakValues);
+    title('Sample quality');
+    xlabel('Time (sec)');
+    legend('show');
+    legend('Peak ratio', 'Peak value');
+    ylim([0 1])
+    view(2);
+end
+
+%% Plot stimuli on reference frame
+if ~abortTriggered && parametersStructure.enableVerbosity
+    if isfield(parametersStructure, 'axesHandles')
+        axes(parametersStructure.axesHandles(3));
+        colormap(parametersStructure.axesHandles(3), 'gray');
+    else
+        figure(4);
+    end
+    
+    imshow(referenceFrame);
+    hold on;
+    
+    center = fliplr(size(referenceFrame)/2);
+    positionsToBePlotted = repmat(center, length(usefulEyePositionTraces),1) + usefulEyePositionTraces;
+    
+    scatter(positionsToBePlotted(:,1), positionsToBePlotted(:,2), 'y', 'o' , 'filled');
+    hold off;
+end
+
+%% Save to output mat file
+
+if writeResult && ~abortTriggered
+    
+    try
+        parametersStructure = rmfield(parametersStructure,'axesHandles'); 
+        parametersStructure = rmfield(parametersStructure,'commandWindowHandle'); 
+    catch
+    end
+    
+    % Save under file labeled 'final'.
+    if writeResult
+        eyePositionTraces = usefulEyePositionTraces; 
+        peakRatios = statisticsStructure.peakRatios;
+        save(outputFilePath, 'eyePositionTraces', 'rawEyePositionTraces', ...
+            'timeArray', 'parametersStructure', 'referenceFramePath', ...
+            'peakRatios');
+    end
+end
+
+%% Create stabilized video if requested
+if ~abortTriggered && parametersStructure.createStabilizedVideo
+    parametersStructure.positions = eyePositionTraces;
+    parametersStructure.time = timeArray;
+    StabilizeVideo(inputVideoPath, parametersStructure);
+end